--- conflicted
+++ resolved
@@ -14,21 +14,12 @@
 ![benchmark results](benchmark_results.png)
 Scenario|Runtime (seconds)|Memory (MB)|CPU %
 ----|----:|----:|----:
-<<<<<<< HEAD
-vw train, no cache|92.41 | 561 | 167.77
-fw train, no cache|13.98 | 258 | 101.13
-vw train, using cache|88.87 | 564 | 163.80
-fw train, using cache|11.05 | 258 | 101.70
-vw predict, no cache|82.74 | 141 | 172.60
-fw predict, no cache|12.21 | 130 | 101.83
-=======
 vw train, no cache|102.51 | 557 | 165.10
 fw train, no cache|14.40 | 257 | 101.87
 vw train, using cache|105.88 | 561 | 161.03
 fw train, using cache|11.24 | 257 | 101.60
 vw predict, no cache|83.54 | 139 | 171.73
 fw predict, no cache|11.43 | 129 | 102.10
->>>>>>> 69105594
 
 ### Model equivalence
 loss values for the test set:
@@ -90,13 +81,8 @@
 
 ### versions:
 ```
-<<<<<<< HEAD
-vowpal wabbit 8.9.0 (git commit: 583a57e34)
-fwumious wabbit 0.2 (git commit: af11596)
-=======
 vowpal wabbit 8.9.0 (git commit: cd97ac814)
 fwumious wabbit 0.1 (git commit: b3834d3)
->>>>>>> 69105594
 ```
 
 ### CPU Info
@@ -106,5 +92,5 @@
 ### Operating System
 ```
 System: Linux
-Version: #174~14.04.1-Ubuntu SMP Thu May 9 08:17:37 UTC 2019
+Version: #186-Ubuntu SMP Mon Dec 4 19:09:19 UTC 2017
 ```