
## Scenarios
1. train a new model from a dataset and an output model file - *typical scenario for one-off training on the dataset*
1. train a new model from a cached dataset, and generate an output model - *this is also a typical scenario - we usually run many concurrent model evaluations as part of the model search*
1. use a generated model to make predictions over a dataset read from a text file, and print them to an output predictions file - *this is to illustrate potential serving performance, we don't usually predict from file input as our offline flows always apply online learning. note that when running as daemon we use half as much memory since gradients are not loaded - only model weights.*


## Model
We train a logistic regression model, applying online learning one example at a time (no batches), 
using '--adaptive' flag for adaptive learning rates (AdaGrad variant).

## Results
here are the results for 3 runs for each scenario, taking mean values:
![benchmark results](benchmark_results.png)
Scenario|Runtime (seconds)|Memory (MB)|CPU %
----|----:|----:|----:
<<<<<<< HEAD
vw train, no cache|102.51 | 557 | 165.10
fw train, no cache|14.40 | 257 | 101.87
vw train, using cache|105.88 | 561 | 161.03
fw train, using cache|11.24 | 257 | 101.60
vw predict, no cache|83.54 | 139 | 171.73
fw predict, no cache|11.43 | 129 | 102.10
=======
vw train, no cache|93.46 | 564 | 163.90
fw train, no cache|14.32 | 258 | 102.00
vw train, using cache|92.66 | 559 | 159.33
fw train, using cache|12.56 | 258 | 102.37
vw predict, no cache|78.11 | 142 | 173.80
fw predict, no cache|11.05 | 130 | 101.00
>>>>>>> f917c366

### Model equivalence
loss values for the test set:

```
Vowpal Wabbit predictions loss: 0.6370
Fwumious Wabbit predictions loss: 0.6370
```


for more details on what makes Fwumious Wabbit so fast, see [here](https://github.com/outbrain/fwumious_wabbit/blob/benchmark/SPEED.md)

### Dataset details
we generate a synthetic dataset with 10,000,000 train records ('train.vw'), and 10,000,000 test records ('easy.vw').

the task is 'Eat-Rate prediction' - each record describes the observed result of a single feeding experiment.
each record is made of a type of animal, a type of food (in Vowpal Wabbit jargon these are our namespaces A and B respectively), and a label indicating whether the animal ate the food.
the underlying model is simple - animals are either herbivores or carnivores,
and food is either plant based or meat based.

herbivores always eat plants (and only plants), and carnivores always eat meat (and only meat).

we name animals conveniently using the pattern 'diet-id', for example 'Herbivore-1234' and 'Carnivore-5678'
and the food similarly as 'food_type-id' - for example 'Plant-678' and 'Meat-234' so the expected label for a record is always obvious.
there are 1,000 animal types, and 1,000 food types. we generate additional 10 random features,
to make the dataset dimensions a bit more realistic.

see for example the first 5 lines from the train dataset (after some pretty-printing):

label|animal|food|feat_2|feat_3|feat_4|feat_5|feat_6|feat_7|...
----:|------|----|----|----|----|----|----|----|----
-1 |A Herbivore-65 |B Meat-120 |C C8117 |D D7364 |E E7737 |F F6219 |G G3439 |H H1537 |...
1 |A Carnivore-272 |B Meat-184 |C C3748 |D D9685 |E E1674 |F F5200 |G G501 |H H365 |...
1 |A Carnivore-135 |B Meat-227 |C C7174 |D D8123 |E E9058 |F F3818 |G G5663 |H H3782 |...
-1 |A Herbivore-47 |B Meat-644 |C C4856 |D D1980 |E E5450 |F F8205 |G G6915 |H H8318 |...
-1 |A Carnivore-603 |B Plant-218 |C C565 |D D7868 |E E3977 |F F6623 |G G6788 |H H2834 |...


### Feature engineering
if we train using separate 'animal type' and 'food type' features, the model won't learn well, 
since knowing the animal identity alone isn't enough to predict if it will eat or not - and the same 
goes for knowing the food type alone.
so we apply an interaction between the animal type and food type fields.
            
## Prerequisites and running
you should have Vowpal Wabbit installed, as the benchmark invokes it via the 'vw' command.

additionally the rust toolchain (particularly cargo and rustc) is required in order to build Fwumious Wabbit (the benchmark invokes '../target/release/fw') 
in order to build and run the benchmark use one of these bash scripts:
```
./run_with_plots.sh
```
in order to run the benchmark and plot the results (requires matplotlib, last used with version 2.1.2)
or, if you just want the numbers with less dependencies run:
```
./run_without_plots.sh
```
## Latest run setup

### versions:
```
<<<<<<< HEAD
vowpal wabbit 8.9.0 (git commit: cd97ac814)
fwumious wabbit 0.1 (git commit: b3834d3)
=======
vowpal wabbit 8.9.0 (git commit: e775b2d19)
fwumious wabbit 0.1 (git commit: 7249dc7)
>>>>>>> f917c366
```

### CPU Info
```
Intel(R) Xeon(R) CPU E5-2630 v2 @ 2.60GHz
```
### Operating System
```
System: Linux
Version: #174~14.04.1-Ubuntu SMP Thu May 9 08:17:37 UTC 2019
```<|MERGE_RESOLUTION|>--- conflicted
+++ resolved
@@ -14,21 +14,12 @@
 ![benchmark results](benchmark_results.png)
 Scenario|Runtime (seconds)|Memory (MB)|CPU %
 ----|----:|----:|----:
-<<<<<<< HEAD
-vw train, no cache|102.51 | 557 | 165.10
-fw train, no cache|14.40 | 257 | 101.87
-vw train, using cache|105.88 | 561 | 161.03
-fw train, using cache|11.24 | 257 | 101.60
-vw predict, no cache|83.54 | 139 | 171.73
-fw predict, no cache|11.43 | 129 | 102.10
-=======
-vw train, no cache|93.46 | 564 | 163.90
-fw train, no cache|14.32 | 258 | 102.00
-vw train, using cache|92.66 | 559 | 159.33
-fw train, using cache|12.56 | 258 | 102.37
-vw predict, no cache|78.11 | 142 | 173.80
-fw predict, no cache|11.05 | 130 | 101.00
->>>>>>> f917c366
+vw train, no cache|106.33 | 563 | 165.97
+fw train, no cache|16.66 | 257 | 101.77
+vw train, using cache|107.94 | 564 | 160.63
+fw train, using cache|12.41 | 257 | 101.70
+vw predict, no cache|87.07 | 139 | 171.70
+fw predict, no cache|12.15 | 129 | 102.03
 
 ### Model equivalence
 loss values for the test set:
@@ -90,13 +81,8 @@
 
 ### versions:
 ```
-<<<<<<< HEAD
-vowpal wabbit 8.9.0 (git commit: cd97ac814)
-fwumious wabbit 0.1 (git commit: b3834d3)
-=======
-vowpal wabbit 8.9.0 (git commit: e775b2d19)
-fwumious wabbit 0.1 (git commit: 7249dc7)
->>>>>>> f917c366
+vowpal wabbit 8.9.0 (git commit: 58c3a8949)
+fwumious wabbit 1.1 (git commit: 19c0424)
 ```
 
 ### CPU Info
@@ -106,5 +92,5 @@
 ### Operating System
 ```
 System: Linux
-Version: #174~14.04.1-Ubuntu SMP Thu May 9 08:17:37 UTC 2019
+Version: #186-Ubuntu SMP Mon Dec 4 19:09:19 UTC 2017
 ```