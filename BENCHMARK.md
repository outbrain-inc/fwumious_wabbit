--- conflicted
+++ resolved
@@ -14,21 +14,12 @@
 ![benchmark results](benchmark_results.png)
 Scenario|Runtime (seconds)|Memory (MB)|CPU %
 ----|----:|----:|----:
-<<<<<<< HEAD
-vw train, no cache|96.14 | 560 | 163.50
-fw train, no cache|17.22 | 258 | 101.43
-vw train, using cache|94.24 | 563 | 161.80
-fw train, using cache|10.17 | 258 | 102.07
-vw predict, no cache|80.54 | 141 | 171.07
-fw predict, no cache|13.90 | 130 | 102.90
-=======
 vw train, no cache|95.06 | 565 | 164.23
 fw train, no cache|14.77 | 258 | 101.97
 vw train, using cache|95.39 | 565 | 158.13
 fw train, using cache|11.70 | 258 | 101.83
 vw predict, no cache|81.49 | 141 | 170.70
 fw predict, no cache|10.64 | 130 | 102.17
->>>>>>> 4098c243
 
 ### Model equivalence
 loss values for the test set:
@@ -91,11 +82,7 @@
 ### versions:
 ```
 vowpal wabbit 8.9.2 (git commit: 884420267)
-<<<<<<< HEAD
-fwumious wabbit 0.1 (git commit: 7479cf0)
-=======
 fwumious wabbit 1.2 (git commit: 3e133bf)
->>>>>>> 4098c243
 ```
 
 ### CPU Info
