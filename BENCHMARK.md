--- conflicted
+++ resolved
@@ -14,21 +14,12 @@
 ![benchmark results](benchmark_results.png)
 Scenario|Runtime (seconds)|Memory (MB)|CPU %
 ----|----:|----:|----:
-<<<<<<< HEAD
-vw train, no cache|107.28 | 563 | 164.73
-fw train, no cache|15.39 | 257 | 101.67
-vw train, using cache|103.67 | 564 | 159.70
-fw train, using cache|12.20 | 257 | 101.30
-vw predict, no cache|87.16 | 139 | 170.43
-fw predict, no cache|12.89 | 129 | 101.93
-=======
 vw train, no cache|98.07 | 566 | 170.43
 fw train, no cache|13.82 | 258 | 100.90
 vw train, using cache|95.84 | 565 | 161.80
 fw train, using cache|12.44 | 258 | 101.40
 vw predict, no cache|78.38 | 142 | 171.17
 fw predict, no cache|10.51 | 130 | 101.67
->>>>>>> 151651d4
 
 ### Model equivalence
 loss values for the test set:
@@ -90,13 +81,8 @@
 
 ### versions:
 ```
-<<<<<<< HEAD
-vowpal wabbit 8.9.0 (git commit: fec110659)
-fwumious wabbit 0.3 (git commit: 68a1b08)
-=======
 vowpal wabbit 8.9.0 (git commit: b29f803f1)
 fwumious wabbit 1.0 (git commit: 415eca4)
->>>>>>> 151651d4
 ```
 
 ### CPU Info
