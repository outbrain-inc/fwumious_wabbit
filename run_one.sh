#/bin/sh
infile=$1
#namespaces="--interactions BC --interactions BD --interactions BGO --interactions BTf --interactions BX --interactions CO --interactions DG --interactions DW --interactions GHXx --interactions GU --interactions GUx --interactions Gw --interactions KR --interactions KTd --interactions Kx --interactions MN --interactions QS --interactions Sx --interactions UW --interactions Ug --interactions cx --interactions eg --interactions gx --interactions rvx --keep B --keep D --keep F --keep G --keep H --keep L --keep O --keep S --keep U --keep W --keep e --keep f --keep g --keep h --keep i --keep o --keep p --keep q --keep r --keep v --keep w"
#namespaces="--keep A"
namespaces="--interactions 0GU --interactions 0K --interactions 0S --interactions 0b --interactions 0y --interactions BD --interactions BGO --interactions BTe --interactions BX --interactions Bn --interactions Bo --interactions Br --interactions CO --interactions Cu --interactions DG --interactions FG --interactions GHX --interactions Gt --interactions Gz --interactions KR --interactions KRt --interactions KTc --interactions MN --interactions UW --interactions Uf --interactions df --interactions tx --keep F --keep L --keep U --keep d --keep e --keep g --keep h --keep o --keep q --keep t --keep u --keep y --keep z --ffm_bit_precision 25 --ffm_field BGz --ffm_field CFL --ffm_field O --ffm_field UW --ffm_field cfnr --ffm_k 8"

rest="--data $infile -l 0.025 -b 25 --adaptive --sgd --loss_function logistic --link logistic --power_t 0.38 --l2 0.00 --hash all --noconstant"
#vwonly="--lrqfa AB-64"
#fwonly="--lrqfa AB-64"

#rest="-b 24 --data $infile -l 0.1 --power_t 0.39 --adaptive --link logistic --sgd --loss_function logistic --noconstant --l2 0.0"
#rm v f
#rm $1.cache $1.fwcache
vw=/home/minmax/minmax_old/zgit/vowpal_wabbit/vowpalwabbit/vw
#vw=/home/minmax/obgit/vw/vowpal_wabbit/vowpalwabbit/vw
#clear;
#echo "build --release && target/release/fw $namespaces $rest -p f"
#echo "cargo build --release && target/release/fw $namespaces $rest -c -p f $fwonly && time $vw $namespaces $rest -c -p v $vwonly"

echo "target/release/fw $namespaces $rest -c -p f $fwonly "

cargo build --release --target x86_64-unknown-linux-musl --bin fw && \
<<<<<<< HEAD
target/x86_64-unknown-linux-musl/release/fw $namespaces $rest -c -p f $fwonly 
=======
target/x86_64-unknown-linux-musl/release/fw $namespaces $rest -c -p f $fwonly -f out.fwmodel --save_resume
>>>>>>> 69105594
#cargo build --release --bin fw && \
#target/release/fw $namespaces $rest -c -p f $fwonly 

#&& time $vw $namespaces $rest -c -p v $vwonly 
#clear; cargo build && target/debug/fw $namespaces $rest -p f && time vw $namespaces $rest -p v

# an example of command line of some specific model and its debugging
# for debugging use --foreground opt
#target/release/fw --foreground -i /tmp/vw/time=15-25/initial_weights.vw -t --daemon --quiet --port 26542 --interactions 0t --interactions 13 --interactions 2G --interactions 3GHX --interactions 3GU --interactions 3K --interactions 3S --interactions 3c --interactions 3g --interactions BD --interactions BGO --interactions BTf --interactions BX --interactions Bo --interactions Bp --interactions Bs --interactions CO --interactions Cx --interactions DG --interactions DW --interactions FG --interactions GU --interactions Gt --interactions KR --interactions KRt --interactions KTd --interactions Lt --interactions MN --interactions QS --interactions UW --interactions Ug --interactions eg --keep 1 --keep 2 --keep F --keep H --keep L --keep O --keep U --keep W --keep e --keep f --keep h --keep i --keep o --keep p --keep r --keep s --keep t --keep x --num_children 4<|MERGE_RESOLUTION|>--- conflicted
+++ resolved
@@ -20,11 +20,7 @@
 echo "target/release/fw $namespaces $rest -c -p f $fwonly "
 
 cargo build --release --target x86_64-unknown-linux-musl --bin fw && \
-<<<<<<< HEAD
-target/x86_64-unknown-linux-musl/release/fw $namespaces $rest -c -p f $fwonly 
-=======
 target/x86_64-unknown-linux-musl/release/fw $namespaces $rest -c -p f $fwonly -f out.fwmodel --save_resume
->>>>>>> 69105594
 #cargo build --release --bin fw && \
 #target/release/fw $namespaces $rest -c -p f $fwonly 
 
