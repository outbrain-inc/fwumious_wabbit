
<<<<<<< HEAD
# March 2020
- Implement binning functionality; features that are floating point
values can now be binned by customized functions
=======
# April 2021
- introduce --linear and --ffm_field_verbose for passing verbose names of features for linear combo terms and fields
>>>>>>> 7479cf0d

# February 2021
- much faster FFM prediction mode when using multi-value features
- more than 15% speedup of FFM training
- refactored Regressor to be more easily extendable
- added "load_hogwile" command to serving mode. Enabling in-place
replacement of the models

# January 2021
- fix truncated model when saving large >1Gb models<|MERGE_RESOLUTION|>--- conflicted
+++ resolved
@@ -1,12 +1,10 @@
 
-<<<<<<< HEAD
-# March 2020
+# April 2021
+- introduce --linear and --ffm_field_verbose for passing verbose names of features for linear combo terms and fields
+
+# March 2021
 - Implement binning functionality; features that are floating point
 values can now be binned by customized functions
-=======
-# April 2021
-- introduce --linear and --ffm_field_verbose for passing verbose names of features for linear combo terms and fields
->>>>>>> 7479cf0d
 
 # February 2021
 - much faster FFM prediction mode when using multi-value features
