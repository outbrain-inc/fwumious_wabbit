--- conflicted
+++ resolved
@@ -261,13 +261,8 @@
         } // unsafe end
     }
     
-<<<<<<< HEAD
-    fn forward(&self, further_blocks: &[Box<dyn BlockTrait>], wsum: f32, fb: &feature_buffer::FeatureBuffer) -> f32 {
-        let mut wsum:f32 = wsum;
-=======
     fn forward(&self, further_blocks: &[Box<dyn BlockTrait>], wsum_input: f32, fb: &feature_buffer::FeatureBuffer) -> f32 {
         let mut wsum:f32 = 0.0;
->>>>>>> 592f6300
         unsafe {
             let ffm_weights = &self.weights;
             specialize_k!(self.ffm_k, FFMK, wsumbuf, {                        
