--- conflicted
+++ resolved
@@ -19,22 +19,9 @@
 use crate::port_buffer;
 use crate::regressor;
 
-<<<<<<< HEAD
 const FFM_STACK_BUF_LEN: usize = 131072;
 const FFM_CONTRA_BUF_LEN: usize = 16384;
 
-=======
-use crate::graph::BlockGraph;
-use block_helpers::WeightAndOptimizerData;
-use optimizer::OptimizerTrait;
-use regressor::BlockTrait;
-
-const FFM_STACK_BUF_LEN: usize = 131072;
-const FFM_CONTRA_BUF_LEN: usize = 16384;
-
-const SQRT_OF_ONE_HALF: f32 = 0.707_106_77;
-
->>>>>>> 09767393
 pub struct BlockFFM<L: OptimizerTrait> {
     pub optimizer_ffm: L,
     pub local_data_ffm_values: Vec<f32>,
@@ -51,15 +38,9 @@
 impl<L: OptimizerTrait + 'static> BlockFFM<L> {
     fn set_weights(&mut self, lower_bound: f32, difference: f32) {
         for i in 0..self.ffm_weights_len {
-<<<<<<< HEAD
-            let w = difference * merand48(i as u64) as f32 + lower_bound;
+            let w = difference * merand48(i as u64) + lower_bound;
             self.weights[i as usize] = w;
             self.optimizer[i as usize].optimizer_data = self.optimizer_ffm.initial_data();
-=======
-            let w = difference * merand48(i as u64) + lower_bound;
-            self.weights[i as usize].weight = w;
-            self.weights[i as usize].optimizer_data = self.optimizer_ffm.initial_data();
->>>>>>> 09767393
         }
     }
 }
@@ -128,74 +109,6 @@
         self
     }
 
-<<<<<<< HEAD
-=======
-    fn allocate_and_init_weights(&mut self, mi: &model_instance::ModelInstance) {
-        self.weights = vec![
-            WeightAndOptimizerData::<L> {
-                weight: 0.0,
-                optimizer_data: self.optimizer_ffm.initial_data()
-            };
-            self.ffm_weights_len as usize
-        ];
-
-        match mi.ffm_initialization_type.as_str() {
-            "default" => {
-                if mi.ffm_k > 0 {
-                    if mi.ffm_init_width == 0.0 {
-                        // Initialization that has showed to work ok for us, like in ffm.pdf, but centered around zero and further divided by 50
-                        let ffm_one_over_k_root = 1.0 / (self.ffm_k as f32).sqrt() / 50.0;
-                        for i in 0..self.ffm_weights_len {
-                            self.weights[i as usize].weight = (1.0
-                                * merand48((self.ffm_weights_len as usize + i as usize) as u64)
-                                - 0.5)
-                                * ffm_one_over_k_root;
-                            self.weights[i as usize].optimizer_data =
-                                self.optimizer_ffm.initial_data();
-                        }
-                    } else {
-                        let zero_half_band_width = mi.ffm_init_width * mi.ffm_init_zero_band * 0.5;
-                        let band_width = mi.ffm_init_width * (1.0 - mi.ffm_init_zero_band);
-                        for i in 0..self.ffm_weights_len {
-                            let mut w = merand48(i as u64) * band_width - band_width * 0.5;
-                            if w > 0.0 {
-                                w += zero_half_band_width;
-                            } else {
-                                w -= zero_half_band_width;
-                            }
-                            w += mi.ffm_init_center;
-                            self.weights[i as usize].weight = w;
-                            self.weights[i as usize].optimizer_data =
-                                self.optimizer_ffm.initial_data();
-                        }
-                    }
-                }
-            }
-            _ => {
-                panic!("Please select a valid activation function.")
-            }
-        }
-    }
-
-    fn get_num_output_values(&self, output: graph::OutputSlot) -> usize {
-        assert!(output.get_output_index() == 0);
-        (self.ffm_num_fields * self.ffm_num_fields) as usize
-    }
-
-    fn get_num_output_slots(&self) -> usize {
-        1
-    }
-
-    fn set_input_offset(&mut self, input: graph::InputSlot, offset: usize) {
-        panic!("You cannnot set_input_offset() for BlockFFM");
-    }
-
-    fn set_output_offset(&mut self, output: graph::OutputSlot, offset: usize) {
-        assert!(output.get_output_index() == 0);
-        self.output_offset = offset;
-    }
-
->>>>>>> 09767393
     #[inline(always)]
     fn forward_backward(
         &mut self,
@@ -371,13 +284,8 @@
             let local_data_ffm_len = fb.ffm_buffer.len() * (self.ffm_k * fb.ffm_fields_count) as usize;
             if local_data_ffm_len < FFM_STACK_BUF_LEN {
                 // Fast-path - using on-stack data structures
-<<<<<<< HEAD
                 let mut local_data_ffm_values: [f32; FFM_STACK_BUF_LEN as usize] =
                     MaybeUninit::uninit().assume_init();
-=======
-                let mut local_data_ffm_values: [f32; FFM_STACK_BUF_LEN] =
-                    MaybeUninit::uninit().assume_init(); //[0.0; FFM_STACK_BUF_LEN as usize];
->>>>>>> 09767393
                 core_macro!(local_data_ffm_values);
             } else {
                 // Slow-path - using heap data structures
@@ -453,7 +361,6 @@
                     continue;
                 }
 
-<<<<<<< HEAD
                 let mut feature_num = 0;
                 while ffm_buffer_index < fb.ffm_buffer.len()
                     && fb.ffm_buffer.get_unchecked(ffm_buffer_index).contra_field_index == field_index_ffmk
@@ -474,25 +381,6 @@
                         for z in 0..field_embedding_len_as_usize {
                             *contra_fields.get_unchecked_mut(offset + z) =
                                 ffm_weights.get_unchecked(feature_index + z) * feature_value;
-=======
-                    let mut ffm_buffer_index = 0;
-                    for field_index in 0..fb.ffm_fields_count {
-                        let field_index_ffmk = field_index * FFMK;
-                        let offset = (field_index_ffmk * fb.ffm_fields_count) as usize;
-                        // first we handle fields with no features
-                        if ffm_buffer_index >= fb.ffm_buffer.len()
-                            || fb
-                                .ffm_buffer
-                                .get_unchecked(ffm_buffer_index)
-                                .contra_field_index
-                                > field_index_ffmk
-                        {
-                            for z in 0..field_embedding_len {
-                                // first time we see this field - just overwrite
-                                *contra_fields.get_unchecked_mut(offset + z) = 0.0;
-                            }
-                            continue;
->>>>>>> 09767393
                         }
                     } else {
                         for z in 0..field_embedding_len_as_usize {
@@ -501,7 +389,6 @@
                         }
                     }
 
-<<<<<<< HEAD
                     let feature_field_index = feature_index + field_index_ffmk_as_usize;
 
                     let mut correction = 0.0;
@@ -598,55 +485,6 @@
                                 w += zero_half_band_width;
                             } else {
                                 w -= zero_half_band_width;
-=======
-                    for f1 in 0..fb.ffm_fields_count as usize {
-                        let f1_offset = f1 * field_embedding_len;
-                        let f1_offset2 = f1 * fb.ffm_fields_count as usize;
-                        let f1_ffmk = f1 * FFMK as usize;
-                        let mut f2_offset_ffmk = f1_offset + f1_ffmk;
-                        let mut f1_offset_ffmk = f1_offset + f1_ffmk;
-                        // This is self-interaction
-                        for k in 0..FFMK as usize {
-                            let v = contra_fields.get_unchecked(f1_offset_ffmk + k);
-                            myslice[f1_offset2 + f1] += v * v * 0.5;
-                        }
-
-                        for f2 in f1 + 1..fb.ffm_fields_count as usize {
-                            f2_offset_ffmk += field_embedding_len;
-                            f1_offset_ffmk += FFMK as usize;
-                            for k in 0..FFMK {
-                                myslice[f1 * fb.ffm_fields_count as usize + f2] += contra_fields
-                                    .get_unchecked(f1_offset_ffmk + k as usize)
-                                    * contra_fields.get_unchecked(f2_offset_ffmk + k as usize)
-                                    * 0.5;
-                                myslice[f2 * fb.ffm_fields_count as usize + f1] += contra_fields
-                                    .get_unchecked(f1_offset_ffmk + k as usize)
-                                    * contra_fields.get_unchecked(f2_offset_ffmk + k as usize)
-                                    * 0.5;
-                            }
-                        }
-                    }
-                });
-            } else {
-                // Old straight-forward method. As soon as we have multiple feature values per field, it is slower
-                let ffm_weights = &self.weights;
-                specialize_k!(self.ffm_k, FFMK, wsumbuf, {
-                    for (i, left_hash) in fb.ffm_buffer.iter().enumerate() {
-                        for right_hash in fb.ffm_buffer.get_unchecked(i + 1..).iter() {
-                            //if left_hash.contra_field_index == right_hash.contra_field_index {
-                            //    continue	// not combining within a field
-                            //}
-                            let joint_value = left_hash.value * right_hash.value;
-                            let lindex = left_hash.hash + right_hash.contra_field_index;
-                            let rindex = right_hash.hash + left_hash.contra_field_index;
-                            for k in 0..FFMK {
-                                let left_hash_weight =
-                                    ffm_weights.get_unchecked((lindex + k) as usize).weight;
-                                let right_hash_weight =
-                                    ffm_weights.get_unchecked((rindex + k) as usize).weight;
-                                *wsumbuf.get_unchecked_mut(k as usize) +=
-                                    left_hash_weight * right_hash_weight * joint_value;
->>>>>>> 09767393
                             }
                             w += mi.ffm_init_center;
                             self.weights[i as usize] = w;
@@ -686,7 +524,7 @@
 
     fn get_num_output_values(&self, output: graph::OutputSlot) -> usize {
         assert_eq!(output.get_output_index(), 0);
-        return (self.ffm_num_fields * self.ffm_num_fields) as usize;
+        (self.ffm_num_fields * self.ffm_num_fields) as usize
     }
 
     fn get_num_output_slots(&self) -> usize {
