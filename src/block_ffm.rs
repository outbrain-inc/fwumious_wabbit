--- conflicted
+++ resolved
@@ -108,11 +108,7 @@
         local_data_ffm_values: Vec::with_capacity(1024),
         ffm_k: mi.ffm_k,
         ffm_num_fields,
-<<<<<<< HEAD
-        field_embedding_len: mi.ffm_k * ffm_num_fields,
-=======
         field_embedding_len,
->>>>>>> 9b8fac91
         optimizer_ffm: L::new(),
         output_offset: usize::MAX,
         mutex: Mutex::new(()),
