use std::any::Any;
use std::io;
use merand48::*;
use core::arch::x86_64::*;
use std::error::Error;
use std::mem::{self, MaybeUninit};
use serde_json::{Value, Map, Number, json};


use crate::optimizer;
use crate::regressor;
use crate::model_instance;
use crate::feature_buffer;
use crate::consts;
use crate::block_helpers;
use optimizer::OptimizerTrait;
use regressor::BlockTrait;
use block_helpers::{Weight, WeightAndOptimizerData};

use crate::block_helpers::f32_to_json;


const FFM_STACK_BUF_LEN:usize= 32768;
const FFM_CONTRA_BUF_LEN:usize = 16384;


const SQRT_OF_ONE_HALF:f32 = 0.70710678118;
 
use std::ops::{Deref, DerefMut};
use std::sync::Arc;


pub struct BlockFFM<L:OptimizerTrait> {
    pub optimizer_ffm: L,
    pub local_data_ffm_values: Vec<f32>,
    pub ffm_k: u32,
    pub ffm_weights_len: u32, 
    pub field_embedding_len: u32,
    pub weights: Vec<WeightAndOptimizerData<L>>,
}


macro_rules! specialize_1f32 {
    ( $input_expr:expr, 
      $output_const:ident,
      $code_block:block  ) => {
          if $input_expr == 1.0 {	
              const $output_const:f32 = 1.0; 
              $code_block
          } else {
              let $output_const:f32 = $input_expr; 
              $code_block
          }
      };
}


macro_rules! specialize_k {
    ( $input_expr: expr, 
      $output_const: ident,
      $wsumbuf: ident,
      $code_block: block  ) => {
         match $input_expr {
                2 => {const $output_const:u32 = 2;   let mut $wsumbuf: [f32;$output_const as usize] = [0.0;$output_const as usize]; $code_block},
                4 => {const $output_const:u32 = 4;   let mut $wsumbuf: [f32;$output_const as usize] = [0.0;$output_const as usize]; $code_block},
                8 => {const $output_const:u32 = 8;   let mut $wsumbuf: [f32;$output_const as usize] = [0.0;$output_const as usize]; $code_block},
                val => {let $output_const:u32 = val; let mut $wsumbuf: [f32;consts::FFM_MAX_K] = [0.0;consts::FFM_MAX_K];      $code_block},
            }
    };
}



impl <L:OptimizerTrait + 'static> BlockTrait for BlockFFM<L>

 {
    fn as_any(&mut self) -> &mut dyn Any {
        self
    }

    fn new_without_weights(mi: &model_instance::ModelInstance) -> Result<Box<dyn BlockTrait>, Box<dyn Error>> {

        let mut reg_ffm = BlockFFM::<L> {
            weights: Vec::new(),
            ffm_weights_len: 0, 
            local_data_ffm_values: Vec::with_capacity(1024),
            ffm_k: mi.ffm_k, 
            field_embedding_len: mi.ffm_k * mi.ffm_fields.len() as u32,
            optimizer_ffm: L::new(),
        };

        if mi.ffm_k > 0 {
            reg_ffm.optimizer_ffm.init(mi.ffm_learning_rate, mi.ffm_power_t, mi.ffm_init_acc_gradient);
            // At the end we add "spillover buffer", so we can do modulo only on the base address and add offset
            reg_ffm.ffm_weights_len = (1 << mi.ffm_bit_precision) + (mi.ffm_fields.len() as u32 * reg_ffm.ffm_k);
        }

        // Verify that forward pass will have enough stack for temporary buffer
        if reg_ffm.ffm_k as usize * mi.ffm_fields.len() * mi.ffm_fields.len() > FFM_CONTRA_BUF_LEN {
            return Err(format!("FFM_CONTRA_BUF_LEN is {}. It needs to be at least ffm_k * number_of_fields^2. number_of_fields: {}, ffm_k: {}, please recompile with larger constant", 
                        FFM_CONTRA_BUF_LEN, mi.ffm_fields.len(), reg_ffm.ffm_k))?;
        }

        Ok(Box::new(reg_ffm))
    }

    fn new_forward_only_without_weights(&self) -> Result<Box<dyn BlockTrait>, Box<dyn Error>> {
        let forwards_only = BlockFFM::<optimizer::OptimizerSGD> {
            weights: Vec::new(),
            ffm_weights_len: self.ffm_weights_len, 
            local_data_ffm_values: Vec::new(),
            ffm_k: self.ffm_k, 
            field_embedding_len: self.field_embedding_len,
            optimizer_ffm: optimizer::OptimizerSGD::new(),
        };
        
        Ok(Box::new(forwards_only))
    }



    fn allocate_and_init_weights(&mut self, mi: &model_instance::ModelInstance) {
        self.weights =vec![WeightAndOptimizerData::<L>{weight:0.0, optimizer_data: self.optimizer_ffm.initial_data()}; self.ffm_weights_len as usize];
        if mi.ffm_k > 0 {       
            if mi.ffm_init_width == 0.0 {
                // Initialization that has showed to work ok for us, like in ffm.pdf, but centered around zero and further divided by 50
                let ffm_one_over_k_root = 1.0 / (self.ffm_k as f32).sqrt() / 50.0;
                for i in 0..self.ffm_weights_len {
                    self.weights[i as usize].weight = (1.0 * merand48((self.ffm_weights_len as usize+ i as usize) as u64)-0.5) * ffm_one_over_k_root;
                    self.weights[i as usize].optimizer_data = self.optimizer_ffm.initial_data();
                }
            } else {
                let zero_half_band_width = mi.ffm_init_width * mi.ffm_init_zero_band * 0.5;
                let band_width = mi.ffm_init_width * (1.0 - mi.ffm_init_zero_band);
                for i in 0..self.ffm_weights_len {
                    let mut w = merand48(i as u64) * band_width - band_width * 0.5;
                    if w > 0.0 { 
                        w += zero_half_band_width ;
                    } else {
                        w -= zero_half_band_width;
                    }
                    w += mi.ffm_init_center;
                    self.weights[i as usize].weight = w; 
                    self.weights[i as usize].optimizer_data = self.optimizer_ffm.initial_data();
                }

            }
        }
    }


    #[inline(always)]
    fn forward_backward(&mut self, 
                        further_blocks: &mut [Box<dyn BlockTrait>], 
                        wsum_input: f32, 
                        fb: &feature_buffer::FeatureBuffer, 
                        update:bool) -> (f32, f32) {
        let mut wsum = 0.0;
        let local_data_ffm_len = fb.ffm_buffer.len() * (self.ffm_k * fb.ffm_fields_count) as usize;

        unsafe {
            macro_rules! core_macro {
                (
                $local_data_ffm_values: expr
                ) => {
                    let fc = (fb.ffm_fields_count  * self.ffm_k) as usize;
                    let mut contra_fields: [f32; FFM_CONTRA_BUF_LEN] = MaybeUninit::uninit().assume_init();
                    let field_embedding_len = self.field_embedding_len;
                    specialize_k!(self.ffm_k, FFMK, wsumbuf, {
                        /* first prepare two things:
                        - transposed contra vectors in contra_fields - 
                            - for each vector we sum up all the features within a field
                            - and at the same time transpose it, so we can later directly multiply them with individual feature embeddings
                        - cache of gradients in local_data_ffm_values 
                            - we will use these gradients later in backward pass
                        */
                        _mm_prefetch(mem::transmute::<&f32, &i8>(&contra_fields.get_unchecked(fb.ffm_buffer.get_unchecked(0).contra_field_index as usize)), _MM_HINT_T0);
                        let mut ffm_buffer_index = 0;
                        for field_index in 0..fb.ffm_fields_count {
                            let field_index_ffmk = field_index * FFMK;
                            let offset = (field_index_ffmk * fb.ffm_fields_count) as usize;
                            // first we handle fields with no features
                            if ffm_buffer_index >= fb.ffm_buffer.len() ||
                                fb.ffm_buffer.get_unchecked(ffm_buffer_index).contra_field_index > field_index_ffmk {
                                let mut zfc:usize = field_index_ffmk as usize;
                                for z in 0..fb.ffm_fields_count {
                                    for k in 0..FFMK as usize{
                                        *contra_fields.get_unchecked_mut(zfc + k) = 0.0;
                                    }
                                    zfc += fc;
                                }                                
                                continue;
                            } 
                            let mut feature_num = 0;
                            while ffm_buffer_index < fb.ffm_buffer.len() && fb.ffm_buffer.get_unchecked(ffm_buffer_index).contra_field_index == field_index_ffmk {
                                _mm_prefetch(mem::transmute::<&f32, &i8>(&self.weights.get_unchecked(fb.ffm_buffer.get_unchecked(ffm_buffer_index+1).hash as usize).weight), _MM_HINT_T0);
                                let left_hash = fb.ffm_buffer.get_unchecked(ffm_buffer_index);
                                let mut addr = left_hash.hash as usize;
                                let mut zfc:usize = field_index_ffmk as usize;
                                
                                specialize_1f32!(left_hash.value, LEFT_HASH_VALUE, {
                                    if feature_num == 0 {
                                        for z in 0..fb.ffm_fields_count {
                                            _mm_prefetch(mem::transmute::<&f32, &i8>(&self.weights.get_unchecked(addr + FFMK as usize).weight), _MM_HINT_T0);
                                            for k in 0..FFMK as usize{
                                                *contra_fields.get_unchecked_mut(zfc + k) = self.weights.get_unchecked(addr + k).weight * LEFT_HASH_VALUE;
                                            }
                                            zfc += fc;
                                            addr += FFMK as usize
                                        }
                                    } else {
                                        for z in 0..fb.ffm_fields_count {
                                            _mm_prefetch(mem::transmute::<&f32, &i8>(&self.weights.get_unchecked(addr + FFMK as usize).weight), _MM_HINT_T0);
                                            for k in 0..FFMK as usize{
                                                *contra_fields.get_unchecked_mut(zfc + k) += self.weights.get_unchecked(addr + k).weight * LEFT_HASH_VALUE;
                                            }
                                            zfc += fc;
                                            addr += FFMK as usize
                                        }
                                    }
                                });
                                ffm_buffer_index += 1;
                                feature_num += 1;
                            }
                        }
                        
                        let mut ffm_values_offset = 0;
                        for (i, left_hash) in fb.ffm_buffer.iter().enumerate() {
                            let mut contra_offset = (left_hash.contra_field_index * fb.ffm_fields_count) as usize;
                            let mut vv = 0;
                            let left_hash_value = left_hash.value;
                            let left_hash_contra_field_index = left_hash.contra_field_index;
                            let left_hash_hash = left_hash.hash as usize;
                            //let LEFT_HASH_VALUE = left_hash_value;
                            specialize_1f32!(left_hash_value, LEFT_HASH_VALUE, {

                              for z in 0..fb.ffm_fields_count as usize {
                                  if vv == left_hash_contra_field_index as usize {
                                      for k in 0..FFMK as usize {
                                          let ffm_weight = self.weights.get_unchecked(left_hash_hash + vv + k).weight;
                                          let contra_weight = *contra_fields.get_unchecked(contra_offset + vv + k) - ffm_weight * LEFT_HASH_VALUE;
                                          let gradient =  LEFT_HASH_VALUE * contra_weight;
                                          *$local_data_ffm_values.get_unchecked_mut(ffm_values_offset + k) = gradient;
                                          *wsumbuf.get_unchecked_mut(k) += ffm_weight * gradient;
                                      }
                                  } else {
                                      for k in 0..FFMK as usize {
                                          let ffm_weight = self.weights.get_unchecked(left_hash_hash + vv + k).weight;
                                          let contra_weight = *contra_fields.get_unchecked(contra_offset + vv + k);
                                          let gradient =  LEFT_HASH_VALUE * contra_weight;
                                          *$local_data_ffm_values.get_unchecked_mut(ffm_values_offset + k) = gradient;
                                          *wsumbuf.get_unchecked_mut(k) += ffm_weight * gradient;
                                      }
                                  }
                                  vv += FFMK as usize;
                                  //left_hash_hash += FFMK as usize;
                                  //contra_offset += FFMK as usize;
                                  ffm_values_offset += FFMK as usize;
                              }
                            }); // End of macro specialize_1f32! for LEFT_HASH_VALUE
                        }    
                        for k in 0..FFMK as usize {
                            wsum += wsumbuf[k];
                        }

                        wsum *= 0.5;
                        
                        let wsum_output = wsum_input + wsum;
                        if fb.audit_mode {
                            self.audit_forward(wsum_input, wsum_output, fb);
                        }

                        let (next_regressor, further_blocks) = further_blocks.split_at_mut(1);
                        let (prediction_probability, general_gradient) = next_regressor[0].forward_backward(further_blocks, wsum_output, fb, update);
                    
                        
                    
                        if update {
                            let mut local_index: usize = 0;
                            for left_hash in &fb.ffm_buffer {
                                let mut feature_index = left_hash.hash as usize;
                                for j in 0..fc as usize {
                                    let feature_value = *$local_data_ffm_values.get_unchecked(local_index);
                                    let gradient = general_gradient * feature_value;
                                    let update = self.optimizer_ffm.calculate_update(gradient, &mut self.weights.get_unchecked_mut(feature_index).optimizer_data);
                                    self.weights.get_unchecked_mut(feature_index).weight += update;
                                    local_index += 1;
                                    feature_index += 1;
                                }
                            }
                        }
                        // The only exit point
                        return (prediction_probability, general_gradient)

                    });

                }
            }; // End of macro
            

            if local_data_ffm_len < FFM_STACK_BUF_LEN {
                // Fast-path - using on-stack data structures
                let mut local_data_ffm_values: [f32; FFM_STACK_BUF_LEN as usize] = MaybeUninit::uninit().assume_init();//[0.0; FFM_STACK_BUF_LEN as usize];
                core_macro!(local_data_ffm_values);

            } else {
                // Slow-path - using heap data structures
                if local_data_ffm_len > self.local_data_ffm_values.len() {
                    self.local_data_ffm_values.reserve(local_data_ffm_len - self.local_data_ffm_values.len() + 1024);
                }
<<<<<<< HEAD
                core_macro!(self.local_data_ffm_values);
            }
             
=======
                let mut local_data_ffm_values = &mut self.local_data_ffm_values;
            
                core_macro!(local_data_ffm_values);
            }             
>>>>>>> 36032cca
        } // unsafe end
    }
    
    fn forward(&self, 
                further_blocks: &[Box<dyn BlockTrait>], 
                wsum_input: f32, 
                fb: &feature_buffer::FeatureBuffer) -> f32 {
        let mut wsum:f32 = 0.0;
        unsafe {
            let ffm_weights = &self.weights;
            if true {
                _mm_prefetch(mem::transmute::<&f32, &i8>(&ffm_weights.get_unchecked(fb.ffm_buffer.get_unchecked(0).hash as usize).weight), _MM_HINT_T0);
                let field_embedding_len = self.field_embedding_len as usize;
                let mut contra_fields: [f32; FFM_STACK_BUF_LEN] = MaybeUninit::uninit().assume_init();

                specialize_k!(self.ffm_k, FFMK, wsumbuf, {
                    /* We first prepare "contra_fields" or collapsed field embeddings, where we sum all individual feature embeddings
                       We need to be careful to:
                       - handle fields with zero features present
                       - handle values on diagonal - we want to be able to exclude self-interactions later (we pre-substract from wsum)
                       - optimize for just copying the embedding over when looking at first feature of the field, and add embeddings for the rest
                       - optiize for very common case of value of the feature being 1.0 - avoid multiplications
                       - 
                    */ 
                    
                    let mut ffm_buffer_index = 0;
                    for field_index in 0..fb.ffm_fields_count {
                        let field_index_ffmk = field_index * FFMK;
                        let offset = (field_index_ffmk * fb.ffm_fields_count) as usize;
                        // first we handle fields with no features
                        if ffm_buffer_index >= fb.ffm_buffer.len() ||
                            fb.ffm_buffer.get_unchecked(ffm_buffer_index).contra_field_index > field_index_ffmk {
                            for z in 0..field_embedding_len as usize { // first time we see this field - just overwrite
                                *contra_fields.get_unchecked_mut(offset + z) = 0.0;
                            }
                            continue;
                        } 
                        let mut feature_num = 0;
                        while ffm_buffer_index < fb.ffm_buffer.len() && fb.ffm_buffer.get_unchecked(ffm_buffer_index).contra_field_index == field_index_ffmk {
                            _mm_prefetch(mem::transmute::<&f32, &i8>(&ffm_weights.get_unchecked(fb.ffm_buffer.get_unchecked(ffm_buffer_index+1).hash as usize).weight), _MM_HINT_T0);
                            let left_hash = fb.ffm_buffer.get_unchecked(ffm_buffer_index);
                            let left_hash_hash = left_hash.hash as usize;
                            let left_hash_value = left_hash.value;
                            specialize_1f32!(left_hash_value, LEFT_HASH_VALUE, {
                                if feature_num == 0 {
                                    for z in 0..field_embedding_len { // first feature of the field - just overwrite
                                        *contra_fields.get_unchecked_mut(offset + z) = ffm_weights.get_unchecked(left_hash_hash + z).weight * LEFT_HASH_VALUE;
                                    }
                                } else {
                                    for z in 0..field_embedding_len { // additional features of the field - addition
                                        *contra_fields.get_unchecked_mut(offset + z) += ffm_weights.get_unchecked(left_hash_hash + z).weight * LEFT_HASH_VALUE;
                                    }
                                }
                                let vv = SQRT_OF_ONE_HALF * LEFT_HASH_VALUE;     // To avoid one additional multiplication, we square root 0.5 into vv
                                for k in 0..FFMK as usize {
                                    let ss = ffm_weights.get_unchecked(left_hash_hash + field_index_ffmk as usize + k).weight * vv;
                                    *wsumbuf.get_unchecked_mut(k) -= ss * ss;
                                }
                            });
                            ffm_buffer_index += 1;
                            feature_num += 1;
                        }
                    }
                    

                    for f1 in 0..fb.ffm_fields_count as usize {
                        let f1_offset = f1 * field_embedding_len as usize;
                        let f1_ffmk = f1 * FFMK as usize;
                        let mut f2_offset_ffmk = f1_offset + f1_ffmk;
                        let mut f1_offset_ffmk = f1_offset + f1_ffmk;
                        // This is self-interaction
                        for k in 0..FFMK as usize{
                            let v = contra_fields.get_unchecked(f1_offset_ffmk + k);
                            *wsumbuf.get_unchecked_mut(k) += v * v * 0.5;
                        }

                        for f2 in f1+1..fb.ffm_fields_count as usize {
                            f2_offset_ffmk += field_embedding_len as usize;
                            f1_offset_ffmk += FFMK as usize;
                            //assert_eq!(f1_offset_ffmk, f1 * field_embedding_len + f2 * FFMK as usize);
                            //assert_eq!(f2_offset_ffmk, f2 * field_embedding_len + f1 * FFMK as usize);
                            for k in 0..FFMK {
                                *wsumbuf.get_unchecked_mut(k as usize) += 
                                        contra_fields.get_unchecked(f1_offset_ffmk + k as usize) * 
                                        contra_fields.get_unchecked(f2_offset_ffmk + k as usize);
                            }
                        }
                        
                    }
                    for k in 0..FFMK as usize {
                        wsum += wsumbuf[k];
                    }
                });
            } else {
                // Old straight-forward method. As soon as we have multiple feature values per field, it is slower
                let ffm_weights = &self.weights;
                specialize_k!(self.ffm_k, FFMK, wsumbuf, {                        
                    for (i, left_hash) in fb.ffm_buffer.iter().enumerate() {
                        for right_hash in fb.ffm_buffer.get_unchecked(i+1 ..).iter() {
                            //if left_hash.contra_field_index == right_hash.contra_field_index {
                            //    continue	// not combining within a field
                            //}
                            let joint_value = left_hash.value * right_hash.value;
                            let lindex = (left_hash.hash + right_hash.contra_field_index) as u32;
                            let rindex = (right_hash.hash + left_hash.contra_field_index) as u32;
                            for k in 0..FFMK {
                                let left_hash_weight  = ffm_weights.get_unchecked((lindex+k) as usize).weight;
                                let right_hash_weight = ffm_weights.get_unchecked((rindex+k) as usize).weight;
                                *wsumbuf.get_unchecked_mut(k as usize) += left_hash_weight * right_hash_weight * joint_value;  
                            }
                        }
                    
                    }
                    for k in 0..FFMK as usize {
                        wsum += wsumbuf[k];
                    }
                });
            }
        }
        
        let wsum_output = wsum_input + wsum;
        
        if fb.audit_mode {
            self.audit_forward(wsum_input, wsum_output, fb);
        }
        let (next_regressor, further_blocks) = further_blocks.split_at(1);
        let prediction_probability = next_regressor[0].forward(further_blocks, wsum_output, fb);
        prediction_probability         
                 
    }

    fn audit_forward(&self, 
        wsum_input: f32, 
        wsum_output: f32, 
        fb: &feature_buffer::FeatureBuffer) {

        let mut map = Map::new();
            map.insert("_type".to_string(), Value::String("BlockFFM".to_string()));
            let mut features: Vec<Value> = Vec::new();
            for (val, namespace_index) in fb.ffm_buffer.iter().zip(fb.ffm_buffer_audit.iter()) {
                let feature_hash_index = val.hash;
                let feature_value = val.value;
                let mut contra_fields: Vec<Value> = Vec::new();
                for contra_field_index in 0..fb.ffm_fields_count as usize {
                    let mut weights_vec: Vec<Value> = Vec::new();
                    let mut optimizer_data_vec: Vec<Value> = Vec::new();
                    
                    for k in 0..self.ffm_k as usize{
                        let weight = &self.weights[feature_hash_index as usize + contra_field_index * self.ffm_k as usize + k];
                        weights_vec.push(f32_to_json(weight.weight));
                        optimizer_data_vec.push(self.optimizer_ffm.get_audit_data(&weight.optimizer_data));
                    }
                    contra_fields.push(json!({
                    "contra_field": fb.audit_aux_data.field_index_to_string[&(contra_field_index as u32)],
                    "weight": weights_vec,
                    "optimizer_data": optimizer_data_vec,
                    }));    
                }
                features.push(json!({
                    "index": feature_hash_index,
                    "value": feature_value,
                    "feature": fb.audit_aux_data.namespace_index_to_string[namespace_index],
                    "weights": contra_fields, 
                    }));
            }
            map.insert("input".to_string(), Value::Array(features));
            map.insert("output".to_string(), f32_to_json(wsum_output));
            fb.add_audit_json(map);


    }
    
    fn get_serialized_len(&self) -> usize {
        return self.ffm_weights_len as usize;
    }

    fn read_weights_from_buf(&mut self, input_bufreader: &mut dyn io::Read) -> Result<(), Box<dyn Error>> {
        block_helpers::read_weights_from_buf(&mut self.weights, input_bufreader)
    }

    fn write_weights_to_buf(&self, output_bufwriter: &mut dyn io::Write) -> Result<(), Box<dyn Error>> {
        block_helpers::write_weights_to_buf(&self.weights, output_bufwriter)
    }

    fn read_weights_from_buf_into_forward_only(&self, input_bufreader: &mut dyn io::Read, forward: &mut Box<dyn BlockTrait>) -> Result<(), Box<dyn Error>> {
        let mut forward = forward.as_any().downcast_mut::<BlockFFM<optimizer::OptimizerSGD>>().unwrap();
        block_helpers::read_weights_only_from_buf2::<L>(self.ffm_weights_len as usize, &mut forward.weights, input_bufreader)
    }

    /// Sets internal state of weights based on some completely object-dependent parameters
    fn testing_set_weights(&mut self, aa: i32, bb: i32, index: usize, w: &[f32]) -> Result<(), Box<dyn Error>> {
        self.weights[index].weight = w[0];
        self.weights[index].optimizer_data = self.optimizer_ffm.initial_data();
        Ok(())
    }
}




mod tests {
    // Note this useful idiom: importing names from outer (for mod tests) scope.
    use super::*;
    use crate::block_loss_functions::BlockSigmoid;
    use crate::feature_buffer;
    use crate::feature_buffer::HashAndValueAndSeq;
    use crate::vwmap;
    use serde_json::to_string_pretty;
    use block_helpers::{slearn, spredict};

    use crate::assert_epsilon;


    fn ffm_vec(v:Vec<feature_buffer::HashAndValueAndSeq>, ffm_fields_count:u32) -> feature_buffer::FeatureBuffer {
        let mut fb = feature_buffer::FeatureBuffer::new();
        fb.ffm_buffer = v;
        fb.ffm_fields_count = ffm_fields_count;
        fb
    }

    fn ffm_init<T:OptimizerTrait + 'static>(block_ffm: &mut Box<dyn BlockTrait>) -> () {
        let mut block_ffm = block_ffm.as_any().downcast_mut::<BlockFFM<T>>().unwrap();
        for i in 0..block_ffm.weights.len() {
            block_ffm.weights[i].weight = 1.0;
            block_ffm.weights[i].optimizer_data = block_ffm.optimizer_ffm.initial_data();
        }
    }

    #[test]
    fn test_ffm_k1() {
        let mut mi = model_instance::ModelInstance::new_empty().unwrap();        
        mi.learning_rate = 0.1;
        mi.ffm_learning_rate = 0.1;
        mi.power_t = 0.0;
        mi.ffm_power_t = 0.0;
        mi.bit_precision = 18;
        mi.ffm_k = 1;
        mi.ffm_bit_precision = 18;
        mi.ffm_fields = vec![vec![], vec![]]; // This isn't really used
        let mut lossf = BlockSigmoid::new_without_weights(&mi).unwrap();
        
        // Nothing can be learned from a single field in FFMs
        let mut re = BlockFFM::<optimizer::OptimizerAdagradLUT>::new_without_weights(&mi).unwrap();
        re.allocate_and_init_weights(&mi);

        let fb = ffm_vec(vec![HashAndValueAndSeq{hash:1, value: 1.0, contra_field_index: 0}], 
                        1); // saying we have 1 field isn't entirely correct
        assert_epsilon!(spredict(&mut re, &mut lossf, &fb, true), 0.5);
        assert_epsilon!(slearn  (&mut re, &mut lossf, &fb, true), 0.5);

        // With two fields, things start to happen
        // Since fields depend on initial randomization, these tests are ... peculiar.
        let mut re = BlockFFM::<optimizer::OptimizerAdagradFlex>::new_without_weights(&mi).unwrap();
        re.allocate_and_init_weights(&mi);

        ffm_init::<optimizer::OptimizerAdagradFlex>(&mut re);
        let fb = ffm_vec(vec![
                                  HashAndValueAndSeq{hash:1, value: 1.0, contra_field_index: 0},
                                  HashAndValueAndSeq{hash:100, value: 1.0, contra_field_index: mi.ffm_k}
                                  ], 2);
        assert_epsilon!(spredict(&mut re, &mut lossf, &fb, true), 0.7310586); 
        assert_eq!(slearn  (&mut re, &mut lossf, &fb, true), 0.7310586); 
        
        assert_epsilon!(spredict(&mut re, &mut lossf, &fb, true), 0.7024794);
        assert_eq!(slearn  (&mut re, &mut lossf, &fb, true), 0.7024794);

        // Two fields, use values
        let mut re = BlockFFM::<optimizer::OptimizerAdagradLUT>::new_without_weights(&mi).unwrap();
        re.allocate_and_init_weights(&mi);

        ffm_init::<optimizer::OptimizerAdagradLUT>(&mut re);
        let fb = ffm_vec(vec![
                                  HashAndValueAndSeq{hash:1, value: 2.0, contra_field_index: 0},
                                  HashAndValueAndSeq{hash:100, value: 2.0, contra_field_index: mi.ffm_k * 1}
                                  ], 2);
        assert_eq!(spredict(&mut re, &mut lossf, &fb, true), 0.98201376);
        assert_eq!(slearn(&mut re, &mut lossf, &fb, true), 0.98201376);
        assert_eq!(spredict(&mut re, &mut lossf, &fb, true), 0.81377685);
        assert_eq!(slearn(&mut re, &mut lossf, &fb, true), 0.81377685);
    }


    #[test]
    fn test_ffm_k4() {
        let mut mi = model_instance::ModelInstance::new_empty().unwrap();        
        mi.learning_rate = 0.1;
        mi.ffm_learning_rate = 0.1;
        mi.power_t = 0.0;
        mi.ffm_power_t = 0.0;
        mi.ffm_k = 4;
        mi.ffm_bit_precision = 18;
        mi.ffm_fields = vec![vec![], vec![]]; // This isn't really used
        let mut lossf = BlockSigmoid::new_without_weights(&mi).unwrap();
        
        // Nothing can be learned from a single field in FFMs
        let mut re = BlockFFM::<optimizer::OptimizerAdagradLUT>::new_without_weights(&mi).unwrap();
        re.allocate_and_init_weights(&mi);

        let fb = ffm_vec(vec![HashAndValueAndSeq{hash:1, value: 1.0, contra_field_index: 0}], 4);
        assert_eq!(spredict(&mut re, &mut lossf, &fb, true), 0.5);
        assert_eq!(slearn(&mut re, &mut lossf, &fb, true), 0.5);
        assert_eq!(spredict(&mut re, &mut lossf, &fb, true), 0.5);
        assert_eq!(slearn(&mut re, &mut lossf, &fb, true), 0.5);

        // With two fields, things start to happen
        // Since fields depend on initial randomization, these tests are ... peculiar.
        let mut re = BlockFFM::<optimizer::OptimizerAdagradFlex>::new_without_weights(&mi).unwrap();
        re.allocate_and_init_weights(&mi);

        ffm_init::<optimizer::OptimizerAdagradFlex>(&mut re);
        let fb = ffm_vec(vec![
                                  HashAndValueAndSeq{hash:1, value: 1.0, contra_field_index: 0},
                                  HashAndValueAndSeq{hash:100, value: 1.0, contra_field_index: mi.ffm_k * 1}
                                  ], 2);
        assert_eq!(spredict(&mut re, &mut lossf, &fb, true), 0.98201376); 
        assert_eq!(slearn  (&mut re, &mut lossf, &fb, true), 0.98201376); 
        assert_eq!(spredict(&mut re, &mut lossf, &fb, true), 0.96277946);
        assert_eq!(slearn  (&mut re, &mut lossf, &fb, true), 0.96277946);

        // Two fields, use values
        let mut re = BlockFFM::<optimizer::OptimizerAdagradLUT>::new_without_weights(&mi).unwrap();
        re.allocate_and_init_weights(&mi);

        ffm_init::<optimizer::OptimizerAdagradLUT>(&mut re);
        let fb = ffm_vec(vec![
                                  HashAndValueAndSeq{hash:1, value: 2.0, contra_field_index: 0},
                                  HashAndValueAndSeq{hash:100, value: 2.0, contra_field_index: mi.ffm_k * 1}
                                  ], 2);
        assert_eq!(spredict(&mut re, &mut lossf, &fb, true), 0.9999999);
        assert_eq!(slearn(&mut re, &mut lossf, &fb, true), 0.9999999);
        assert_eq!(spredict(&mut re, &mut lossf, &fb, true), 0.99685884);
        assert_eq!(slearn(&mut re, &mut lossf, &fb, true), 0.99685884);
    }

    
    #[test]
    fn test_audit() {
        
        let mut mi = model_instance::ModelInstance::new_empty().unwrap();        

        // Now prepare the "reverse resolution" data for auditing
        let vw_map_string = r#"
A,featureA
B,featureB
C,featureC
"#;
        let vw = vwmap::VwNamespaceMap::new(vw_map_string, (vec![], 0)).unwrap();

        mi.ffm_fields = vec![vec![0], vec![1,2]]; // we need this in the test in order to know which fields to output
        
        mi.enable_audit(&vw);

        mi.learning_rate = 0.1;
        mi.ffm_learning_rate = 0.1;
        mi.power_t = 0.0;
        
        mi.ffm_power_t = 0.0;
        mi.bit_precision = 18;
        mi.ffm_k = 4;
        mi.ffm_bit_precision = 18;
        let mut lossf = BlockSigmoid::new_without_weights(&mi).unwrap();
        
        let mut re = BlockFFM::<optimizer::OptimizerAdagradFlex>::new_without_weights(&mi).unwrap();
        re.allocate_and_init_weights(&mi);

        ffm_init::<optimizer::OptimizerAdagradFlex>(&mut re);
        let mut fb = ffm_vec(vec![
                                  HashAndValueAndSeq{hash:1, value: 1.0, contra_field_index: 0},
                                  HashAndValueAndSeq{hash:100, value: 1.0, contra_field_index: mi.ffm_k * 1}
                                  ], 2);
        fb.ffm_buffer_audit.push(0); // we have Feature A
        fb.ffm_buffer_audit.push(1); // we have Feature B
        // We don't have feature C in the input 
                
        fb.audit_aux_data = mi.audit_aux_data.as_ref().unwrap().clone();

        fb.audit_mode = true;
        fb.reset_audit_json();
        assert_eq!(spredict(&mut re, &mut lossf, &fb, true), 0.98201376);
//        assert_eq!(slearn(&mut re, &mut lossf, &fb, true), 0.98201376); 
        let audit2 = format!("{}", to_string_pretty(&fb.audit_json).unwrap());
        println!("audit: {}", audit2);
        fb.reset_audit_json();
        assert_eq!(spredict(&mut re, &mut lossf, &fb, true), 0.98201376);
//        assert_eq!(slearn(&mut re, &mut lossf, &fb, true), 0.98201376); 
        let audit2 = format!("{}", to_string_pretty(&fb.audit_json).unwrap());
        println!("audit@22222222222222222: {}", audit2);
        
    }





    #[test]
    fn test_ffm_multivalue() {
        let vw_map_string = r#"
A,featureA
B,featureB
"#;
        let vw = vwmap::VwNamespaceMap::new(vw_map_string).unwrap();
        let mut mi = model_instance::ModelInstance::new_empty().unwrap();
        mi.learning_rate = 0.1;
        mi.power_t = 0.0;
        mi.ffm_k = 1;
        mi.ffm_bit_precision = 18;
        mi.ffm_power_t = 0.0;
        mi.ffm_learning_rate = 0.1;
        mi.ffm_fields = vec![vec![],vec![]]; 
        mi.optimizer = model_instance::Optimizer::Adagrad;
        mi.fastmath = false;
        let mut lossf = BlockSigmoid::new_without_weights(&mi).unwrap();

        let mut re = BlockFFM::<optimizer::OptimizerAdagradLUT>::new_without_weights(&mi).unwrap();
        re.allocate_and_init_weights(&mi);
        let mut p: f32;

        ffm_init::<optimizer::OptimizerAdagradLUT>(&mut re);
        let fbuf = &ffm_vec(vec![
                                  HashAndValueAndSeq{hash:1, value: 1.0, contra_field_index: 0},
                                  HashAndValueAndSeq{hash:3 * 1000, value: 1.0, contra_field_index: 0},
                                  HashAndValueAndSeq{hash:100, value: 2.0, contra_field_index: mi.ffm_k * 1}
                                  ], 2);
        assert_epsilon!(spredict(&mut re, &mut lossf, &fbuf, true), 0.9933072);
        assert_eq!(slearn(&mut re, &mut lossf, &fbuf, true), 0.9933072);
        assert_epsilon!(spredict(&mut re, &mut lossf, &fbuf, false), 0.9395168);
        assert_eq!(slearn(&mut re, &mut lossf, &fbuf, false), 0.9395168);
        assert_epsilon!(spredict(&mut re, &mut lossf, &fbuf, false), 0.9395168);
        assert_eq!(slearn(&mut re, &mut lossf, &fbuf, false), 0.9395168);
    }

    #[test]
    fn test_ffm_multivalue_k4_nonzero_powert() {
        let vw_map_string = r#"
A,featureA
B,featureB
"#;
        let vw = vwmap::VwNamespaceMap::new(vw_map_string).unwrap();
        let mut mi = model_instance::ModelInstance::new_empty().unwrap();
        mi.ffm_k = 4;
        mi.ffm_bit_precision = 18;
        mi.ffm_fields = vec![vec![],vec![]]; 
        mi.optimizer = model_instance::Optimizer::Adagrad;
        mi.fastmath = false;
        let mut lossf = BlockSigmoid::new_without_weights(&mi).unwrap();

        let mut re = BlockFFM::<optimizer::OptimizerAdagradLUT>::new_without_weights(&mi).unwrap();
        re.allocate_and_init_weights(&mi);
        ffm_init::<optimizer::OptimizerAdagradLUT>(&mut re);
        let fbuf = &ffm_vec(vec![
                                  HashAndValueAndSeq{hash:1, value: 1.0, contra_field_index: 0},
                                  HashAndValueAndSeq{hash:3 * 1000, value: 1.0, contra_field_index: 0},
                                  HashAndValueAndSeq{hash:100, value: 2.0, contra_field_index: mi.ffm_k * 1}
                                  ], 2);

        assert_eq!(spredict(&mut re, &mut lossf, &fbuf, true), 1.0);
        assert_eq!(slearn(&mut re, &mut lossf, &fbuf, true), 1.0);
        assert_eq!(spredict(&mut re, &mut lossf, &fbuf, false), 0.9949837);
        assert_eq!(slearn(&mut re, &mut lossf, &fbuf, false), 0.9949837);
        assert_eq!(slearn(&mut re, &mut lossf, &fbuf, false), 0.9949837);
    }

    #[test]
    fn test_ffm_missing_field() {
        // This test is useful to check if we don't by accient forget to initialize any of the collapsed
        // embeddings for the field, when field has no instances of a feature in it
        // We do by having three-field situation where only the middle field has features
        let mut mi = model_instance::ModelInstance::new_empty().unwrap();        
        mi.learning_rate = 0.1;
        mi.ffm_learning_rate = 0.1;
        mi.power_t = 0.0;
        mi.ffm_power_t = 0.0;
        mi.bit_precision = 18;
        mi.ffm_k = 1;
        mi.ffm_bit_precision = 18;
        mi.ffm_fields = vec![vec![], vec![], vec![]]; // This isn't really used
        let mut lossf = BlockSigmoid::new_without_weights(&mi).unwrap();
        
        // Nothing can be learned from a single field in FFMs
        let mut re = BlockFFM::<optimizer::OptimizerAdagradLUT>::new_without_weights(&mi).unwrap();
        re.allocate_and_init_weights(&mi);


        // With two fields, things start to happen
        // Since fields depend on initial randomization, these tests are ... peculiar.
        let mut re = BlockFFM::<optimizer::OptimizerAdagradFlex>::new_without_weights(&mi).unwrap();
        re.allocate_and_init_weights(&mi);

        ffm_init::<optimizer::OptimizerAdagradFlex>(&mut re);
        let fb = ffm_vec(vec![
                                  HashAndValueAndSeq{hash:1, value: 1.0, contra_field_index: 0},
                                  HashAndValueAndSeq{hash:5, value: 1.0, contra_field_index: mi.ffm_k * 1},
                                  HashAndValueAndSeq{hash:100, value: 1.0, contra_field_index: mi.ffm_k * 2}
                                  ], 3);
        assert_epsilon!(spredict(&mut re, &mut lossf, &fb, true), 0.95257413); 
        assert_eq!(slearn  (&mut re, &mut lossf, &fb, false), 0.95257413); 

        // here we intentionally have just the middle field
        let fb = ffm_vec(vec![HashAndValueAndSeq{hash:5, value: 1.0, contra_field_index: mi.ffm_k * 1}], 3);
        assert_eq!(spredict(&mut re, &mut lossf, &fb, true), 0.5);
        assert_eq!(slearn  (&mut re, &mut lossf, &fb, true), 0.5);

    }
}


<|MERGE_RESOLUTION|>--- conflicted
+++ resolved
@@ -308,16 +308,9 @@
                 if local_data_ffm_len > self.local_data_ffm_values.len() {
                     self.local_data_ffm_values.reserve(local_data_ffm_len - self.local_data_ffm_values.len() + 1024);
                 }
-<<<<<<< HEAD
                 core_macro!(self.local_data_ffm_values);
             }
-             
-=======
-                let mut local_data_ffm_values = &mut self.local_data_ffm_values;
-            
-                core_macro!(local_data_ffm_values);
-            }             
->>>>>>> 36032cca
+
         } // unsafe end
     }
     
