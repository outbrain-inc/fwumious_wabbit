use core::arch::x86_64::*;
use merand48::*;
use std::any::Any;
use std::error::Error;
use std::f32::consts::PI;
<<<<<<< HEAD
use std::sync::Mutex;
=======
use std::io;
use std::mem::{self, MaybeUninit};
>>>>>>> 33c1287c

use crate::block_helpers;
use crate::consts;
use crate::feature_buffer;
use crate::graph;
use crate::graph::BlockGraph;
use crate::model_instance;
use crate::optimizer;
use crate::port_buffer;
use crate::regressor;

use block_helpers::WeightAndOptimizerData;
use optimizer::OptimizerTrait;
use regressor::BlockTrait;

<<<<<<< HEAD
const FFM_STACK_BUF_LEN:usize= 65536;
const FFM_CONTRA_BUF_LEN:usize = 16384;
=======
const FFM_STACK_BUF_LEN: usize = 32768;
const FFM_CONTRA_BUF_LEN: usize = 16384;
>>>>>>> 33c1287c

const SQRT_OF_ONE_HALF: f32 = 0.70710678118;

pub struct BlockFFM<L: OptimizerTrait> {
    pub optimizer_ffm: L,
    pub local_data_ffm_values: Vec<f32>,
    pub ffm_k: u32,
    pub ffm_weights_len: u32,
    pub ffm_num_fields: u32,
    pub field_embedding_len: u32,
    pub weights: Vec<WeightAndOptimizerData<L>>,
    pub output_offset: usize,
    mutex: Mutex<()>
}

macro_rules! specialize_1f32 {
    ( $input_expr:expr,
      $output_const:ident,
      $code_block:block  ) => {
        if $input_expr == 1.0 {
            const $output_const: f32 = 1.0;
            $code_block
        } else {
            let $output_const: f32 = $input_expr;
            $code_block
        }
    };
}

macro_rules! specialize_k {
    ( $input_expr: expr,
      $output_const: ident,
      $wsumbuf: ident,
      $code_block: block  ) => {
         match $input_expr {
// TODO UNCOMMENT USEFUL ONES
//                2 => {const $output_const:u32 = 2;   let mut $wsumbuf: [f32;$output_const as usize] = [0.0;$output_const as usize]; $code_block},
                4 => {const $output_const:u32 = 4;   let mut $wsumbuf: [f32;$output_const as usize] = [0.0;$output_const as usize]; $code_block},
                8 => {const $output_const:u32 = 8;   let mut $wsumbuf: [f32;$output_const as usize] = [0.0;$output_const as usize]; $code_block},
                val => {let $output_const:u32 = val; let mut $wsumbuf: [f32;consts::FFM_MAX_K] = [0.0;consts::FFM_MAX_K];      $code_block},
            }
    };
}

impl<L: OptimizerTrait + 'static> BlockFFM<L> {
    fn set_weights(&mut self, lower_bound: f32, difference: f32) {
        for i in 0..self.ffm_weights_len {
            let w = difference * merand48(i as u64) as f32 + lower_bound;
            self.weights[i as usize].weight = w;
            self.weights[i as usize].optimizer_data = self.optimizer_ffm.initial_data();
        }
    }
}

pub fn new_ffm_block(
    bg: &mut graph::BlockGraph,
    mi: &model_instance::ModelInstance,
) -> Result<graph::BlockPtrOutput, Box<dyn Error>> {
    let block = match mi.optimizer {
        model_instance::Optimizer::AdagradLUT => {
            new_ffm_block_without_weights::<optimizer::OptimizerAdagradLUT>(&mi)
        }
        model_instance::Optimizer::AdagradFlex => {
            new_ffm_block_without_weights::<optimizer::OptimizerAdagradFlex>(&mi)
        }
        model_instance::Optimizer::SGD => {
            new_ffm_block_without_weights::<optimizer::OptimizerSGD>(&mi)
        }
    }
    .unwrap();
    let mut block_outputs = bg.add_node(block, vec![]).unwrap();
    assert_eq!(block_outputs.len(), 1);
    Ok(block_outputs.pop().unwrap())
}

fn new_ffm_block_without_weights<L: OptimizerTrait + 'static>(
    mi: &model_instance::ModelInstance,
) -> Result<Box<dyn BlockTrait>, Box<dyn Error>> {
    let ffm_num_fields = mi.ffm_fields.len() as u32;
    let mut reg_ffm = BlockFFM::<L> {
        weights: Vec::new(),
        ffm_weights_len: 0,
        local_data_ffm_values: Vec::with_capacity(1024),
        ffm_k: mi.ffm_k,
        ffm_num_fields: ffm_num_fields,
        field_embedding_len: mi.ffm_k * ffm_num_fields,
        optimizer_ffm: L::new(),
        output_offset: usize::MAX,
        mutex: Mutex::new(())
    };

    if mi.ffm_k > 0 {
        reg_ffm.optimizer_ffm.init(
            mi.ffm_learning_rate,
            mi.ffm_power_t,
            mi.ffm_init_acc_gradient,
        );
        // At the end we add "spillover buffer", so we can do modulo only on the base address and add offset
        reg_ffm.ffm_weights_len =
            (1 << mi.ffm_bit_precision) + (mi.ffm_fields.len() as u32 * reg_ffm.ffm_k);
    }

    // Verify that forward pass will have enough stack for temporary buffer
    if reg_ffm.ffm_k as usize * mi.ffm_fields.len() * mi.ffm_fields.len() > FFM_CONTRA_BUF_LEN {
        return Err(format!("FFM_CONTRA_BUF_LEN is {}. It needs to be at least ffm_k * number_of_fields^2. number_of_fields: {}, ffm_k: {}, please recompile with larger constant",
                    FFM_CONTRA_BUF_LEN, mi.ffm_fields.len(), reg_ffm.ffm_k))?;
    }

    Ok(Box::new(reg_ffm))
}

impl<L: OptimizerTrait + 'static> BlockTrait for BlockFFM<L> {
    fn as_any(&mut self) -> &mut dyn Any {
        self
    }

    fn allocate_and_init_weights(&mut self, mi: &model_instance::ModelInstance) {
        self.weights = vec![
            WeightAndOptimizerData::<L> {
                weight: 0.0,
                optimizer_data: self.optimizer_ffm.initial_data()
            };
            self.ffm_weights_len as usize
        ];

        match mi.ffm_initialization_type.as_str() {
            "default" => {
                if mi.ffm_k > 0 {
                    if mi.ffm_init_width == 0.0 {
                        // Initialization that has showed to work ok for us, like in ffm.pdf, but centered around zero and further divided by 50
                        let ffm_one_over_k_root = 1.0 / (self.ffm_k as f32).sqrt() / 50.0;
                        for i in 0..self.ffm_weights_len {
                            self.weights[i as usize].weight = (1.0
                                * merand48((self.ffm_weights_len as usize + i as usize) as u64)
                                - 0.5)
                                * ffm_one_over_k_root;
                            self.weights[i as usize].optimizer_data =
                                self.optimizer_ffm.initial_data();
                        }
                    } else {
                        let zero_half_band_width = mi.ffm_init_width * mi.ffm_init_zero_band * 0.5;
                        let band_width = mi.ffm_init_width * (1.0 - mi.ffm_init_zero_band);
                        for i in 0..self.ffm_weights_len {
                            let mut w = merand48(i as u64) * band_width - band_width * 0.5;
                            if w > 0.0 {
                                w += zero_half_band_width;
                            } else {
                                w -= zero_half_band_width;
                            }
                            w += mi.ffm_init_center;
                            self.weights[i as usize].weight = w;
                            self.weights[i as usize].optimizer_data =
                                self.optimizer_ffm.initial_data();
                        }
                    }
                }
            }
            "xavier_custom_mask" => {
                // MASK[U [-(1/sqrt(n)), 1/sqrt(n)]]
                let lower_bound: f32 = -1.0 / (self.ffm_weights_len as f32).sqrt();
                let upper_bound: f32 = 1.0 / (self.ffm_weights_len as f32).sqrt();
                let difference = upper_bound - lower_bound;

                for i in 0..self.ffm_weights_len {
                    let mut w = merand48(i as u64) as f32;
                    if w < (self.ffm_weights_len / 10) as f32 {
                        w = 0.001;
                    } else {
                        w = 0.0;
                    }
                    self.weights[i as usize].weight = w;
                    self.weights[i as usize].optimizer_data = self.optimizer_ffm.initial_data();
                }
            }
            "xavier" => {
                // U [-(1/sqrt(n)), 1/sqrt(n)]
                let lower_bound: f32 = -1.0 / (self.ffm_weights_len as f32).sqrt();
                let upper_bound: f32 = 1.0 / (self.ffm_weights_len as f32).sqrt();
                let difference = upper_bound - lower_bound;
                self.set_weights(lower_bound, difference);
            }
            "xavier_normalized" => {
                // U [-(sqrt(6)/sqrt(n + m)), sqrt(6)/sqrt(n + m)] + we assume symmetric input-output

                let lower_bound: f32 = -6_f32.sqrt() / (2 * self.ffm_weights_len) as f32;
                let upper_bound: f32 = 6_f32.sqrt() / (2 * self.ffm_weights_len) as f32;
                let difference = upper_bound - lower_bound;
                self.set_weights(lower_bound, difference);
            }
            "he" => {
                // G (0.0, sqrt(2/n)) + Box Muller-ish transform

                for i in 0..self.ffm_weights_len {
                    // could use both, but not critical in this case
                    let seed_var_first = merand48(i as u64);
                    let seed_var_second = merand48(u64::pow(i as u64, 2));
                    let normal_var = (-2.0 * seed_var_first.ln()).sqrt()
                        * (2.0 * PI as f32 * seed_var_second).cos();

                    self.weights[i as usize].weight =
                        normal_var + (2.0 / self.ffm_weights_len as f32).sqrt();
                    self.weights[i as usize].optimizer_data = self.optimizer_ffm.initial_data();
                }
            }
            "constant" => {
                // generic constant initialization (sanity check)

                for i in 0..self.ffm_weights_len {
                    let mut w = 1.0;
                    self.weights[i as usize].weight = w;
                    self.weights[i as usize].optimizer_data = self.optimizer_ffm.initial_data();
                }
            }
            _ => {
                panic!("Please select a valid activation function.")
            }
        }
    }

    fn get_num_output_values(&self, output: graph::OutputSlot) -> usize {
        assert!(output.get_output_index() == 0);
        return (self.ffm_num_fields * self.ffm_num_fields) as usize;
    }

    fn get_num_output_slots(&self) -> usize {
        1
    }

    fn set_input_offset(&mut self, input: graph::InputSlot, offset: usize) {
        panic!("You cannnot set_input_offset() for BlockFFM");
    }

    fn set_output_offset(&mut self, output: graph::OutputSlot, offset: usize) {
        assert!(output.get_output_index() == 0);
        self.output_offset = offset;
    }

    #[inline(always)]
    fn forward_backward(
        &mut self,
        further_blocks: &mut [Box<dyn BlockTrait>],
        fb: &feature_buffer::FeatureBuffer,
        pb: &mut port_buffer::PortBuffer,
        update: bool,
    ) {
        debug_assert!(self.output_offset != usize::MAX);

        let mut wsum = 0.0;
        let local_data_ffm_len = fb.ffm_buffer.len() * (self.ffm_k * fb.ffm_fields_count) as usize;

        unsafe {
            macro_rules! core_macro {
                (
                $local_data_ffm_values:ident
                ) => {
                    // number of outputs
                    let num_outputs = (self.ffm_num_fields * self.ffm_num_fields) as usize;
                    let myslice = &mut pb.tape[self.output_offset .. (self.output_offset + num_outputs)];
                    myslice.fill(0.0); // TODO : is this really needed?

                    let mut local_data_ffm_values = $local_data_ffm_values;
                     //   let mut local_data_ffm_values = &mut $local_data_ffm_values;

                    let ffm_weights = &mut self.weights;
                    let fc = (fb.ffm_fields_count  * self.ffm_k) as usize;
                    let mut contra_fields: [f32; FFM_CONTRA_BUF_LEN] = MaybeUninit::uninit().assume_init();
                    let field_embedding_len = self.field_embedding_len;
                    specialize_k!(self.ffm_k, FFMK, wsumbuf, {
                        /* first prepare two things:
                        - transposed contra vectors in contra_fields -
                            - for each vector we sum up all the features within a field
                            - and at the same time transpose it, so we can later directly multiply them with individual feature embeddings
                        - cache of gradients in local_data_ffm_values
                            - we will use these gradients later in backward pass
                        */

                        _mm_prefetch(mem::transmute::<&f32, &i8>(&contra_fields.get_unchecked(fb.ffm_buffer.get_unchecked(0).contra_field_index as usize)), _MM_HINT_T0);
                        let mut ffm_buffer_index = 0;
                        for field_index in 0..fb.ffm_fields_count {
                            let field_index_ffmk = field_index * FFMK;
                            let offset = (field_index_ffmk * fb.ffm_fields_count) as usize;
                            // first we handle fields with no features
                            if ffm_buffer_index >= fb.ffm_buffer.len() ||
                                fb.ffm_buffer.get_unchecked(ffm_buffer_index).contra_field_index > field_index_ffmk {
                                let mut zfc:usize = field_index_ffmk as usize;
                                for z in 0..fb.ffm_fields_count {
                                    for k in 0..FFMK as usize{
                                        *contra_fields.get_unchecked_mut(zfc + k) = 0.0;
                                    }
                                    zfc += fc;
                                }
                                continue;
                            }
                            let mut feature_num = 0;
                            while ffm_buffer_index < fb.ffm_buffer.len() && fb.ffm_buffer.get_unchecked(ffm_buffer_index).contra_field_index == field_index_ffmk {
                                _mm_prefetch(mem::transmute::<&f32, &i8>(&ffm_weights.get_unchecked(fb.ffm_buffer.get_unchecked(ffm_buffer_index+1).hash as usize).weight), _MM_HINT_T0);
                                let left_hash = fb.ffm_buffer.get_unchecked(ffm_buffer_index);
                                let mut addr = left_hash.hash as usize;
                                let mut zfc:usize = field_index_ffmk as usize;

                                specialize_1f32!(left_hash.value, LEFT_HASH_VALUE, {
                                    if feature_num == 0 {
                                        for z in 0..fb.ffm_fields_count {
                                            _mm_prefetch(mem::transmute::<&f32, &i8>(&ffm_weights.get_unchecked(addr + FFMK as usize).weight), _MM_HINT_T0);
                                            for k in 0..FFMK as usize{
                                                *contra_fields.get_unchecked_mut(zfc + k) = ffm_weights.get_unchecked(addr + k).weight * LEFT_HASH_VALUE;
                                            }
                                            zfc += fc;
                                            addr += FFMK as usize
                                        }
                                    } else {
                                        for z in 0..fb.ffm_fields_count {
                                            _mm_prefetch(mem::transmute::<&f32, &i8>(&ffm_weights.get_unchecked(addr + FFMK as usize).weight), _MM_HINT_T0);
                                            for k in 0..FFMK as usize{
                                                *contra_fields.get_unchecked_mut(zfc + k) += ffm_weights.get_unchecked(addr + k).weight * LEFT_HASH_VALUE;
                                            }
                                            zfc += fc;
                                            addr += FFMK as usize
                                        }
                                    }
                                });
                                ffm_buffer_index += 1;
                                feature_num += 1;
                            }
                        }

                        let mut ffm_values_offset = 0;
                        for (i, left_hash) in fb.ffm_buffer.iter().enumerate() {
                            let contra_offset = (left_hash.contra_field_index * fb.ffm_fields_count) as usize;
                            let mut vv = 0;
                            let contra_offset2 = contra_offset / FFMK as usize;
                            let left_hash_value = left_hash.value;
                            let left_hash_contra_field_index = left_hash.contra_field_index;
                            let left_hash_hash = left_hash.hash as usize;
                            //let LEFT_HASH_VALUE = left_hash_value;
                            specialize_1f32!(left_hash_value, LEFT_HASH_VALUE, {

                              for z in 0..fb.ffm_fields_count as usize {
                                  if vv == left_hash_contra_field_index as usize {
                                      for k in 0..FFMK as usize {
                                          let ffm_weight = ffm_weights.get_unchecked(left_hash_hash + vv + k).weight;
                                          let contra_weight = *contra_fields.get_unchecked(contra_offset + vv + k) - ffm_weight * LEFT_HASH_VALUE;
                                          let gradient =  LEFT_HASH_VALUE * contra_weight;
                                          *local_data_ffm_values.get_unchecked_mut(ffm_values_offset + k) = gradient;
                                          *myslice.get_unchecked_mut( contra_offset2 + z ) += ffm_weight * gradient * 0.5;
                                      }
                                  } else {
                                      for k in 0..FFMK as usize {
                                          let ffm_weight = ffm_weights.get_unchecked(left_hash_hash + vv + k).weight;
                                          let contra_weight = *contra_fields.get_unchecked(contra_offset + vv + k);
                                          let gradient =  LEFT_HASH_VALUE * contra_weight;
                                          *local_data_ffm_values.get_unchecked_mut(ffm_values_offset + k) = gradient;
                                          *myslice.get_unchecked_mut(contra_offset2 + z ) += ffm_weight * gradient * 0.5;
                                      }
                                  }
                                  vv += FFMK as usize;
                                  //left_hash_hash += FFMK as usize;
                                  //contra_offset += FFMK as usize;
                                  ffm_values_offset += FFMK as usize;
                              }
                            }); // End of macro specialize_1f32! for LEFT_HASH_VALUE
                        }
                    });

                    block_helpers::forward_backward(further_blocks, fb, pb, update);

                    if update {
                        let mut local_index: usize = 0;
                        let myslice = &mut pb.tape[self.output_offset..(self.output_offset + num_outputs)];

                        let wsumbuf: bool;
                        specialize_k!(self.ffm_k, FFMK, wsumbuf, {
                            for left_hash in &fb.ffm_buffer {
                                let mut feature_index = left_hash.hash as usize;
                                let mut contra_offset = (left_hash.contra_field_index * fb.ffm_fields_count) as usize;
                                let mut contra_offset2 = contra_offset / FFMK as usize;

                                for z in 0..fb.ffm_fields_count as usize {
                                    let general_gradient = myslice.get_unchecked(contra_offset2 + z);
                                    for k in 0..FFMK as usize {
                                        let feature_value = *local_data_ffm_values.get_unchecked(local_index);
                                        let gradient = general_gradient * feature_value;
                                        let update = self.optimizer_ffm.calculate_update(gradient, &mut ffm_weights.get_unchecked_mut(feature_index).optimizer_data);

                                        ffm_weights.get_unchecked_mut(feature_index).weight -= update;
                                        local_index += 1;
                                        feature_index += 1;
                                    }
                                }
                            }
                        });
                    }
                    // The only exit point
                    return
                }
            } // End of macro

            if local_data_ffm_len < FFM_STACK_BUF_LEN {
                // Fast-path - using on-stack data structures
                let mut local_data_ffm_values: [f32; FFM_STACK_BUF_LEN as usize] =
                    MaybeUninit::uninit().assume_init(); //[0.0; FFM_STACK_BUF_LEN as usize];
                core_macro!(local_data_ffm_values);
            } else {
                // Slow-path - using heap data structures
                let guard = self.mutex.lock().unwrap(); // following operations are not thread safe
                if local_data_ffm_len > self.local_data_ffm_values.len() {
                    self.local_data_ffm_values
                        .reserve(local_data_ffm_len - self.local_data_ffm_values.len() + 1024);
                }
                let mut local_data_ffm_values = &mut self.local_data_ffm_values;
<<<<<<< HEAD
=======

>>>>>>> 33c1287c
                core_macro!(local_data_ffm_values);
            }
        } // unsafe end
    }

    fn forward(
        &self,
        further_blocks: &[Box<dyn BlockTrait>],
        fb: &feature_buffer::FeatureBuffer,
        pb: &mut port_buffer::PortBuffer,
    ) {
        debug_assert!(self.output_offset != usize::MAX);

        let num_outputs = (self.ffm_num_fields * self.ffm_num_fields) as usize;
        let myslice = &mut pb.tape[self.output_offset..(self.output_offset + num_outputs)];
        myslice.fill(0.0);

        unsafe {
            let ffm_weights = &self.weights;
            if true {
                _mm_prefetch(
                    mem::transmute::<&f32, &i8>(
                        &ffm_weights
                            .get_unchecked(fb.ffm_buffer.get_unchecked(0).hash as usize)
                            .weight,
                    ),
                    _MM_HINT_T0,
                );
                let field_embedding_len = self.field_embedding_len as usize;
                let mut contra_fields: [f32; FFM_STACK_BUF_LEN] =
                    MaybeUninit::uninit().assume_init();

                specialize_k!(self.ffm_k, FFMK, wsumbuf, {
                    /* We first prepare "contra_fields" or collapsed field embeddings, where we sum all individual feature embeddings
                       We need to be careful to:
                       - handle fields with zero features present
                       - handle values on diagonal - we want to be able to exclude self-interactions later (we pre-substract from wsum)
                       - optimize for just copying the embedding over when looking at first feature of the field, and add embeddings for the rest
                       - optiize for very common case of value of the feature being 1.0 - avoid multiplications
                       -
                    */

                    let mut ffm_buffer_index = 0;
                    for field_index in 0..fb.ffm_fields_count {
                        let field_index_ffmk = field_index * FFMK;
                        let offset = (field_index_ffmk * fb.ffm_fields_count) as usize;
                        // first we handle fields with no features
                        if ffm_buffer_index >= fb.ffm_buffer.len()
                            || fb
                                .ffm_buffer
                                .get_unchecked(ffm_buffer_index)
                                .contra_field_index
                                > field_index_ffmk
                        {
                            for z in 0..field_embedding_len as usize {
                                // first time we see this field - just overwrite
                                *contra_fields.get_unchecked_mut(offset + z) = 0.0;
                            }
                            continue;
                        }
                        let mut feature_num = 0;
                        while ffm_buffer_index < fb.ffm_buffer.len()
                            && fb
                                .ffm_buffer
                                .get_unchecked(ffm_buffer_index)
                                .contra_field_index
                                == field_index_ffmk
                        {
                            _mm_prefetch(
                                mem::transmute::<&f32, &i8>(
                                    &ffm_weights
                                        .get_unchecked(
                                            fb.ffm_buffer.get_unchecked(ffm_buffer_index + 1).hash
                                                as usize,
                                        )
                                        .weight,
                                ),
                                _MM_HINT_T0,
                            );
                            let left_hash = fb.ffm_buffer.get_unchecked(ffm_buffer_index);
                            let left_hash_hash = left_hash.hash as usize;
                            let left_hash_value = left_hash.value;
                            let contra_offset2 = left_hash.contra_field_index / FFMK;
                            let field_embedding_len2 = field_embedding_len / FFMK as usize;
                            specialize_1f32!(left_hash_value, LEFT_HASH_VALUE, {
                                if feature_num == 0 {
                                    for z in 0..field_embedding_len {
                                        // first feature of the field - just overwrite
                                        *contra_fields.get_unchecked_mut(offset + z) =
                                            ffm_weights.get_unchecked(left_hash_hash + z).weight
                                                * LEFT_HASH_VALUE;
                                    }
                                } else {
                                    for z in 0..field_embedding_len {
                                        // additional features of the field - addition
                                        *contra_fields.get_unchecked_mut(offset + z) +=
                                            ffm_weights.get_unchecked(left_hash_hash + z).weight
                                                * LEFT_HASH_VALUE;
                                    }
                                }
                                let vv = SQRT_OF_ONE_HALF * LEFT_HASH_VALUE; // To avoid one additional multiplication, we square root 0.5 into vv
                                for k in 0..FFMK as usize {
                                    let ss = ffm_weights
                                        .get_unchecked(
                                            left_hash_hash + field_index_ffmk as usize + k,
                                        )
                                        .weight
                                        * vv;
                                    myslice
                                        [(contra_offset2 * (fb.ffm_fields_count + 1)) as usize] -=
                                        ss * ss;
                                }
                            });
                            ffm_buffer_index += 1;
                            feature_num += 1;
                        }
                    }

                    for f1 in 0..fb.ffm_fields_count as usize {
                        let f1_offset = f1 * field_embedding_len as usize;
                        let f1_offset2 = f1 * fb.ffm_fields_count as usize;
                        let f1_ffmk = f1 * FFMK as usize;
                        let mut f2_offset_ffmk = f1_offset + f1_ffmk;
                        let mut f1_offset_ffmk = f1_offset + f1_ffmk;
                        // This is self-interaction
                        for k in 0..FFMK as usize {
                            let v = contra_fields.get_unchecked(f1_offset_ffmk + k);
                            myslice[f1_offset2 + f1] += v * v * 0.5;
                        }

                        for f2 in f1 + 1..fb.ffm_fields_count as usize {
                            f2_offset_ffmk += field_embedding_len as usize;
                            f1_offset_ffmk += FFMK as usize;
                            for k in 0..FFMK {
                                myslice[f1 * fb.ffm_fields_count as usize + f2] += contra_fields
                                    .get_unchecked(f1_offset_ffmk + k as usize)
                                    * contra_fields.get_unchecked(f2_offset_ffmk + k as usize)
                                    * 0.5;
                                myslice[f2 * fb.ffm_fields_count as usize + f1] += contra_fields
                                    .get_unchecked(f1_offset_ffmk + k as usize)
                                    * contra_fields.get_unchecked(f2_offset_ffmk + k as usize)
                                    * 0.5;
                            }
                        }
                    }
                });
            } else {
                // Old straight-forward method. As soon as we have multiple feature values per field, it is slower
                let ffm_weights = &self.weights;
                specialize_k!(self.ffm_k, FFMK, wsumbuf, {
                    for (i, left_hash) in fb.ffm_buffer.iter().enumerate() {
                        for right_hash in fb.ffm_buffer.get_unchecked(i + 1..).iter() {
                            //if left_hash.contra_field_index == right_hash.contra_field_index {
                            //    continue	// not combining within a field
                            //}
                            let joint_value = left_hash.value * right_hash.value;
                            let lindex = (left_hash.hash + right_hash.contra_field_index) as u32;
                            let rindex = (right_hash.hash + left_hash.contra_field_index) as u32;
                            for k in 0..FFMK {
                                let left_hash_weight =
                                    ffm_weights.get_unchecked((lindex + k) as usize).weight;
                                let right_hash_weight =
                                    ffm_weights.get_unchecked((rindex + k) as usize).weight;
                                *wsumbuf.get_unchecked_mut(k as usize) +=
                                    left_hash_weight * right_hash_weight * joint_value;
                            }
                        }
                    }
                });
            }
        }
        block_helpers::forward(further_blocks, fb, pb);
    }

    fn get_serialized_len(&self) -> usize {
        return self.ffm_weights_len as usize;
    }

    fn read_weights_from_buf(
        &mut self,
        input_bufreader: &mut dyn io::Read,
    ) -> Result<(), Box<dyn Error>> {
        block_helpers::read_weights_from_buf(&mut self.weights, input_bufreader)
    }

    fn write_weights_to_buf(
        &self,
        output_bufwriter: &mut dyn io::Write,
    ) -> Result<(), Box<dyn Error>> {
        block_helpers::write_weights_to_buf(&self.weights, output_bufwriter)
    }

    fn read_weights_from_buf_into_forward_only(
        &self,
        input_bufreader: &mut dyn io::Read,
        forward: &mut Box<dyn BlockTrait>,
    ) -> Result<(), Box<dyn Error>> {
        let mut forward = forward
            .as_any()
            .downcast_mut::<BlockFFM<optimizer::OptimizerSGD>>()
            .unwrap();
        block_helpers::read_weights_only_from_buf2::<L>(
            self.ffm_weights_len as usize,
            &mut forward.weights,
            input_bufreader,
        )
    }

    /// Sets internal state of weights based on some completely object-dependent parameters
    fn testing_set_weights(
        &mut self,
        aa: i32,
        bb: i32,
        index: usize,
        w: &[f32],
    ) -> Result<(), Box<dyn Error>> {
        self.weights[index].weight = w[0];
        self.weights[index].optimizer_data = self.optimizer_ffm.initial_data();
        Ok(())
    }
}

mod tests {
    // Note this useful idiom: importing names from outer (for mod tests) scope.
    use super::*;
    use crate::block_loss_functions;
    use crate::feature_buffer;
    use crate::feature_buffer::HashAndValueAndSeq;
    use crate::model_instance::Optimizer;
    use crate::vwmap;
    use block_helpers::{slearn2, spredict2};

    use crate::assert_epsilon;

    fn ffm_vec(
        v: Vec<feature_buffer::HashAndValueAndSeq>,
        ffm_fields_count: u32,
    ) -> feature_buffer::FeatureBuffer {
        feature_buffer::FeatureBuffer {
            label: 0.0,
            example_importance: 1.0,
            example_number: 0,
            lr_buffer: Vec::new(),
            ffm_buffer: v,
            ffm_fields_count: ffm_fields_count,
        }
    }

    fn ffm_init<T: OptimizerTrait + 'static>(block_ffm: &mut Box<dyn BlockTrait>) -> () {
        let mut block_ffm = block_ffm.as_any().downcast_mut::<BlockFFM<T>>().unwrap();

        for i in 0..block_ffm.weights.len() {
            block_ffm.weights[i].weight = 1.0;
            block_ffm.weights[i].optimizer_data = block_ffm.optimizer_ffm.initial_data();
        }
    }

    #[test]
    fn test_ffm_k1() {
        let mut mi = model_instance::ModelInstance::new_empty().unwrap();
        mi.learning_rate = 0.1;
        mi.ffm_learning_rate = 0.1;
        mi.power_t = 0.0;
        mi.ffm_power_t = 0.0;
        mi.bit_precision = 18;
        mi.ffm_k = 1;
        mi.ffm_bit_precision = 18;
        mi.ffm_fields = vec![vec![], vec![]]; // This isn't really used
        mi.optimizer = Optimizer::AdagradLUT;

        // Nothing can be learned from a single field in FFMs
        let mut bg = BlockGraph::new();
        let ffm_block = new_ffm_block(&mut bg, &mi).unwrap();
        let loss_block = block_loss_functions::new_logloss_block(&mut bg, ffm_block, true);
        bg.finalize();
        bg.allocate_and_init_weights(&mi);
        let mut pb = bg.new_port_buffer();

        let fb = ffm_vec(
            vec![HashAndValueAndSeq {
                hash: 1,
                value: 1.0,
                contra_field_index: 0,
            }],
            1,
        ); // saying we have 1 field isn't entirely correct
        assert_epsilon!(spredict2(&mut bg, &fb, &mut pb, true), 0.5);
        assert_epsilon!(slearn2(&mut bg, &fb, &mut pb, true), 0.5);

        // With two fields, things start to happen
        // Since fields depend on initial randomization, these tests are ... peculiar.
        mi.optimizer = Optimizer::AdagradFlex;
        let mut bg = BlockGraph::new();

        let ffm_block = new_ffm_block(&mut bg, &mi).unwrap();
        let lossf = block_loss_functions::new_logloss_block(&mut bg, ffm_block, true);
        bg.finalize();
        bg.allocate_and_init_weights(&mi);
        let mut pb = bg.new_port_buffer();

        ffm_init::<optimizer::OptimizerAdagradFlex>(&mut bg.blocks_final[0]);
        let fb = ffm_vec(
            vec![
                HashAndValueAndSeq {
                    hash: 1,
                    value: 1.0,
                    contra_field_index: 0,
                },
                HashAndValueAndSeq {
                    hash: 100,
                    value: 1.0,
                    contra_field_index: mi.ffm_k,
                },
            ],
            2,
        );
        assert_epsilon!(spredict2(&mut bg, &fb, &mut pb, true), 0.7310586);
        assert_eq!(slearn2(&mut bg, &fb, &mut pb, true), 0.7310586);

        assert_epsilon!(spredict2(&mut bg, &fb, &mut pb, true), 0.7024794);
        assert_eq!(slearn2(&mut bg, &fb, &mut pb, true), 0.7024794);

        // Two fields, use values
        mi.optimizer = Optimizer::AdagradLUT;
        let mut bg = BlockGraph::new();
        let re_ffm = new_ffm_block(&mut bg, &mi).unwrap();
        let lossf = block_loss_functions::new_logloss_block(&mut bg, re_ffm, true);
        bg.finalize();
        bg.allocate_and_init_weights(&mi);

        ffm_init::<optimizer::OptimizerAdagradLUT>(&mut bg.blocks_final[0]);
        let fb = ffm_vec(
            vec![
                HashAndValueAndSeq {
                    hash: 1,
                    value: 2.0,
                    contra_field_index: 0,
                },
                HashAndValueAndSeq {
                    hash: 100,
                    value: 2.0,
                    contra_field_index: mi.ffm_k * 1,
                },
            ],
            2,
        );
        assert_eq!(spredict2(&mut bg, &fb, &mut pb, true), 0.98201376);
        assert_eq!(slearn2(&mut bg, &fb, &mut pb, true), 0.98201376);
        assert_eq!(spredict2(&mut bg, &fb, &mut pb, true), 0.81377685);
        assert_eq!(slearn2(&mut bg, &fb, &mut pb, true), 0.81377685);
    }

    #[test]
    fn test_ffm_k4() {
        let mut mi = model_instance::ModelInstance::new_empty().unwrap();
        mi.learning_rate = 0.1;
        mi.ffm_learning_rate = 0.1;
        mi.power_t = 0.0;
        mi.ffm_power_t = 0.0;
        mi.ffm_k = 4;
        mi.ffm_bit_precision = 18;
        mi.ffm_fields = vec![vec![], vec![]]; // This isn't really used

        // Nothing can be learned from a single field in FFMs
        mi.optimizer = Optimizer::AdagradLUT;
        let mut bg = BlockGraph::new();
        let re_ffm = new_ffm_block(&mut bg, &mi).unwrap();
        let lossf = block_loss_functions::new_logloss_block(&mut bg, re_ffm, true);
        bg.finalize();
        bg.allocate_and_init_weights(&mi);

        let mut pb = bg.new_port_buffer();

        let fb = ffm_vec(
            vec![HashAndValueAndSeq {
                hash: 1,
                value: 1.0,
                contra_field_index: 0,
            }],
            1,
        );
        assert_eq!(spredict2(&mut bg, &fb, &mut pb, true), 0.5);
        assert_eq!(slearn2(&mut bg, &fb, &mut pb, true), 0.5);
        assert_eq!(spredict2(&mut bg, &fb, &mut pb, true), 0.5);
        assert_eq!(slearn2(&mut bg, &fb, &mut pb, true), 0.5);

        // With two fields, things start to happen
        // Since fields depend on initial randomization, these tests are ... peculiar.
        mi.optimizer = Optimizer::AdagradFlex;
        let mut bg = BlockGraph::new();
        let re_ffm = new_ffm_block(&mut bg, &mi).unwrap();
        let lossf = block_loss_functions::new_logloss_block(&mut bg, re_ffm, true);
        bg.finalize();
        bg.allocate_and_init_weights(&mi);

        ffm_init::<optimizer::OptimizerAdagradFlex>(&mut bg.blocks_final[0]);
        let fb = ffm_vec(
            vec![
                HashAndValueAndSeq {
                    hash: 1,
                    value: 1.0,
                    contra_field_index: 0,
                },
                HashAndValueAndSeq {
                    hash: 100,
                    value: 1.0,
                    contra_field_index: mi.ffm_k * 1,
                },
            ],
            2,
        );
        assert_eq!(spredict2(&mut bg, &fb, &mut pb, true), 0.98201376);
        assert_eq!(slearn2(&mut bg, &fb, &mut pb, true), 0.98201376);
        assert_eq!(spredict2(&mut bg, &fb, &mut pb, true), 0.96277946);
        assert_eq!(slearn2(&mut bg, &fb, &mut pb, true), 0.96277946);

        // Two fields, use values
        mi.optimizer = Optimizer::AdagradLUT;
        let mut bg = BlockGraph::new();
        let re_ffm = new_ffm_block(&mut bg, &mi).unwrap();
        let lossf = block_loss_functions::new_logloss_block(&mut bg, re_ffm, true);
        bg.finalize();
        bg.allocate_and_init_weights(&mi);

        ffm_init::<optimizer::OptimizerAdagradLUT>(&mut bg.blocks_final[0]);
        let fb = ffm_vec(
            vec![
                HashAndValueAndSeq {
                    hash: 1,
                    value: 2.0,
                    contra_field_index: 0,
                },
                HashAndValueAndSeq {
                    hash: 100,
                    value: 2.0,
                    contra_field_index: mi.ffm_k * 1,
                },
            ],
            2,
        );
        assert_eq!(spredict2(&mut bg, &fb, &mut pb, true), 0.9999999);
        assert_eq!(slearn2(&mut bg, &fb, &mut pb, true), 0.9999999);
        assert_eq!(spredict2(&mut bg, &fb, &mut pb, true), 0.99685884);
        assert_eq!(slearn2(&mut bg, &fb, &mut pb, true), 0.99685884);
    }

    #[test]
    fn test_ffm_multivalue() {
        let vw_map_string = r#"
A,featureA
B,featureB
"#;
        let vw = vwmap::VwNamespaceMap::new(vw_map_string).unwrap();
        let mut mi = model_instance::ModelInstance::new_empty().unwrap();
        mi.learning_rate = 0.1;
        mi.power_t = 0.0;
        mi.ffm_k = 1;
        mi.ffm_bit_precision = 18;
        mi.ffm_power_t = 0.0;
        mi.ffm_learning_rate = 0.1;
        mi.ffm_fields = vec![vec![], vec![]];

        mi.optimizer = Optimizer::AdagradLUT;
        let mut bg = BlockGraph::new();
        let re_ffm = new_ffm_block(&mut bg, &mi).unwrap();
        let lossf = block_loss_functions::new_logloss_block(&mut bg, re_ffm, true);
        bg.finalize();
        bg.allocate_and_init_weights(&mi);

        let mut pb = bg.new_port_buffer();

        let mut p: f32;

        ffm_init::<optimizer::OptimizerAdagradLUT>(&mut bg.blocks_final[0]);
        let fbuf = &ffm_vec(
            vec![
                HashAndValueAndSeq {
                    hash: 1,
                    value: 1.0,
                    contra_field_index: 0,
                },
                HashAndValueAndSeq {
                    hash: 3 * 1000,
                    value: 1.0,
                    contra_field_index: 0,
                },
                HashAndValueAndSeq {
                    hash: 100,
                    value: 2.0,
                    contra_field_index: mi.ffm_k * 1,
                },
            ],
            2,
        );
        assert_epsilon!(spredict2(&mut bg, &fbuf, &mut pb, true), 0.9933072);
        assert_eq!(slearn2(&mut bg, &fbuf, &mut pb, true), 0.9933072);
        assert_epsilon!(spredict2(&mut bg, &fbuf, &mut pb, false), 0.9395168);
        assert_eq!(slearn2(&mut bg, &fbuf, &mut pb, false), 0.9395168);
        assert_epsilon!(spredict2(&mut bg, &fbuf, &mut pb, false), 0.9395168);
        assert_eq!(slearn2(&mut bg, &fbuf, &mut pb, false), 0.9395168);
    }

    #[test]
    fn test_ffm_multivalue_k4_nonzero_powert() {
        let vw_map_string = r#"
A,featureA
B,featureB
"#;
        let vw = vwmap::VwNamespaceMap::new(vw_map_string).unwrap();
        let mut mi = model_instance::ModelInstance::new_empty().unwrap();
        mi.ffm_k = 4;
        mi.ffm_bit_precision = 18;
        mi.ffm_fields = vec![vec![], vec![]];

        mi.optimizer = Optimizer::AdagradLUT;
        let mut bg = BlockGraph::new();
        let re_ffm = new_ffm_block(&mut bg, &mi).unwrap();
        let lossf = block_loss_functions::new_logloss_block(&mut bg, re_ffm, true);
        bg.finalize();
        bg.allocate_and_init_weights(&mi);

        let mut pb = bg.new_port_buffer();

        ffm_init::<optimizer::OptimizerAdagradLUT>(&mut bg.blocks_final[0]);
        let fbuf = &ffm_vec(
            vec![
                HashAndValueAndSeq {
                    hash: 1,
                    value: 1.0,
                    contra_field_index: 0,
                },
                HashAndValueAndSeq {
                    hash: 3 * 1000,
                    value: 1.0,
                    contra_field_index: 0,
                },
                HashAndValueAndSeq {
                    hash: 100,
                    value: 2.0,
                    contra_field_index: mi.ffm_k * 1,
                },
            ],
            2,
        );

        assert_eq!(spredict2(&mut bg, &fbuf, &mut pb, true), 1.0);
        assert_eq!(slearn2(&mut bg, &fbuf, &mut pb, true), 1.0);
        assert_eq!(spredict2(&mut bg, &fbuf, &mut pb, false), 0.9949837);
        assert_eq!(slearn2(&mut bg, &fbuf, &mut pb, false), 0.9949837);
        assert_eq!(slearn2(&mut bg, &fbuf, &mut pb, false), 0.9949837);
    }

    #[test]
    fn test_ffm_missing_field() {
        // This test is useful to check if we don't by accient forget to initialize any of the collapsed
        // embeddings for the field, when field has no instances of a feature in it
        // We do by having three-field situation where only the middle field has features
        let mut mi = model_instance::ModelInstance::new_empty().unwrap();
        mi.learning_rate = 0.1;
        mi.ffm_learning_rate = 0.1;
        mi.power_t = 0.0;
        mi.ffm_power_t = 0.0;
        mi.bit_precision = 18;
        mi.ffm_k = 1;
        mi.ffm_bit_precision = 18;
        mi.ffm_fields = vec![vec![], vec![], vec![]]; // This isn't really used

        // Nothing can be learned from a single field in FFMs
        mi.optimizer = Optimizer::AdagradLUT;
        let mut bg = BlockGraph::new();
        let re_ffm = new_ffm_block(&mut bg, &mi).unwrap();
        let lossf = block_loss_functions::new_logloss_block(&mut bg, re_ffm, true);
        bg.finalize();
        bg.allocate_and_init_weights(&mi);

        let mut pb = bg.new_port_buffer();

        // With two fields, things start to happen
        // Since fields depend on initial randomization, these tests are ... peculiar.
        mi.optimizer = Optimizer::AdagradFlex;
        let mut bg = BlockGraph::new();
        let re_ffm = new_ffm_block(&mut bg, &mi).unwrap();
        let lossf = block_loss_functions::new_logloss_block(&mut bg, re_ffm, true);
        bg.finalize();
        bg.allocate_and_init_weights(&mi);

        ffm_init::<optimizer::OptimizerAdagradFlex>(&mut bg.blocks_final[0]);
        let fb = ffm_vec(
            vec![
                HashAndValueAndSeq {
                    hash: 1,
                    value: 1.0,
                    contra_field_index: 0,
                },
                HashAndValueAndSeq {
                    hash: 5,
                    value: 1.0,
                    contra_field_index: mi.ffm_k * 1,
                },
                HashAndValueAndSeq {
                    hash: 100,
                    value: 1.0,
                    contra_field_index: mi.ffm_k * 2,
                },
            ],
            3,
        );
        assert_epsilon!(spredict2(&mut bg, &fb, &mut pb, true), 0.95257413);
        assert_eq!(slearn2(&mut bg, &fb, &mut pb, false), 0.95257413);

        // here we intentionally have just the middle field
        let fb = ffm_vec(
            vec![HashAndValueAndSeq {
                hash: 5,
                value: 1.0,
                contra_field_index: mi.ffm_k * 1,
            }],
            3,
        );
        assert_eq!(spredict2(&mut bg, &fb, &mut pb, true), 0.5);
        assert_eq!(slearn2(&mut bg, &fb, &mut pb, true), 0.5);
    }
}<|MERGE_RESOLUTION|>--- conflicted
+++ resolved
@@ -3,12 +3,9 @@
 use std::any::Any;
 use std::error::Error;
 use std::f32::consts::PI;
-<<<<<<< HEAD
-use std::sync::Mutex;
-=======
 use std::io;
 use std::mem::{self, MaybeUninit};
->>>>>>> 33c1287c
+use std::sync::Mutex;
 
 use crate::block_helpers;
 use crate::consts;
@@ -24,13 +21,8 @@
 use optimizer::OptimizerTrait;
 use regressor::BlockTrait;
 
-<<<<<<< HEAD
-const FFM_STACK_BUF_LEN:usize= 65536;
-const FFM_CONTRA_BUF_LEN:usize = 16384;
-=======
-const FFM_STACK_BUF_LEN: usize = 32768;
+const FFM_STACK_BUF_LEN: usize = 65536;
 const FFM_CONTRA_BUF_LEN: usize = 16384;
->>>>>>> 33c1287c
 
 const SQRT_OF_ONE_HALF: f32 = 0.70710678118;
 
@@ -441,10 +433,7 @@
                         .reserve(local_data_ffm_len - self.local_data_ffm_values.len() + 1024);
                 }
                 let mut local_data_ffm_values = &mut self.local_data_ffm_values;
-<<<<<<< HEAD
-=======
-
->>>>>>> 33c1287c
+
                 core_macro!(local_data_ffm_values);
             }
         } // unsafe end
