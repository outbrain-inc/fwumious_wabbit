--- conflicted
+++ resolved
@@ -16,15 +16,8 @@
 use optimizer::OptimizerTrait;
 use regressor::BlockTrait;
 use block_helpers::{Weight, WeightAndOptimizerData};
-<<<<<<< HEAD
 
 use crate::block_helpers::f32_to_json;
-
-
-const FFM_STACK_BUF_LEN:usize= 16384;
-
-=======
->>>>>>> 6f51a4da
 
 
 const FFM_STACK_BUF_LEN:usize= 32768;
@@ -168,35 +161,12 @@
         unsafe {
             macro_rules! core_macro {
                 (
-<<<<<<< HEAD
-                $local_data_ffm_indices:expr,
                 $local_data_ffm_values:expr
                 ) => {
-                 
-                    let fc = (fb.ffm_fields_count  * self.ffm_k) as usize;
-                    let mut ifc:usize = 0;
-                    for (i, left_hash) in fb.ffm_buffer.iter().enumerate() {
-                        let base_weight_index = left_hash.hash;
-                        for j in 0..fc as usize {
-                            let addr = base_weight_index + j as u32;
-                            *$local_data_ffm_indices.get_unchecked_mut(ifc + j) = addr;
-                            *$local_data_ffm_values.get_unchecked_mut(ifc + j) = 0.0;
-                            _mm_prefetch(mem::transmute::<&f32, &i8>(&self.weights.get_unchecked(addr as usize).weight), _MM_HINT_T0);  // No benefit for now
-                       }
-                       ifc += fc;
-                    }
-
-=======
-                $local_data_ffm_values:ident
-                ) => {
-                    let mut local_data_ffm_values = $local_data_ffm_values;
-                     //   let mut local_data_ffm_values = &mut $local_data_ffm_values;
-                            
                     let ffm_weights = &mut self.weights;
                     let fc = (fb.ffm_fields_count  * self.ffm_k) as usize;
                     let mut contra_fields: [f32; FFM_CONTRA_BUF_LEN] = MaybeUninit::uninit().assume_init();
                     let field_embedding_len = self.field_embedding_len;
->>>>>>> 6f51a4da
                     specialize_k!(self.ffm_k, FFMK, wsumbuf, {
                         /* first prepare two things:
                         - transposed contra vectors in contra_fields - 
@@ -229,28 +199,6 @@
                                 let mut addr = left_hash.hash as usize;
                                 let mut zfc:usize = field_index_ffmk as usize;
                                 
-<<<<<<< HEAD
-                                // FYI this is effectively what we calculate:
-            //                    let left_local_index =  i*fc + right_hash.contra_field_index as usize;
-            //                    let right_local_index = (i+1+j) * fc + left_hash.contra_field_index as usize;
-                                let left_local_index = ifc + right_hash.contra_field_index as usize;
-                                let joint_value = left_hash.value * right_hash.value;
-                                let lindex = *$local_data_ffm_indices.get_unchecked(left_local_index) as usize;
-                                let rindex = *$local_data_ffm_indices.get_unchecked(right_local_index) as usize;
-                                specialize_1f32!(joint_value, JOINT_VALUE, {
-                                    for k in 0..FFMK as usize {
-                                        let llik = (left_local_index as usize + k) as usize;
-                                        let rlik = (right_local_index as usize + k) as usize;
-                                        let left_hash_weight  = self.weights.get_unchecked((lindex+k) as usize).weight;
-                                        let right_hash_weight = self.weights.get_unchecked((rindex+k) as usize).weight;
-                                        
-                                        let right_side = right_hash_weight * JOINT_VALUE;
-                                        *$local_data_ffm_values.get_unchecked_mut(llik) += right_side; // first derivate
-                                        *$local_data_ffm_values.get_unchecked_mut(rlik) += left_hash_weight  * JOINT_VALUE; // first derivate
-                                        // We do this, so in theory Rust/LLVM could vectorize whole loop
-                                        // Original: wsum += left_hash_weight * right_side;
-                                        *wsumbuf.get_unchecked_mut(k) += left_hash_weight * right_side;
-=======
                                 specialize_1f32!(left_hash.value, LEFT_HASH_VALUE, {
                                     if feature_num == 0 {
                                         for z in 0..fb.ffm_fields_count {
@@ -270,7 +218,6 @@
                                             zfc += fc;
                                             addr += FFMK as usize
                                         }
->>>>>>> 6f51a4da
                                     }
                                 });
                                 ffm_buffer_index += 1;
@@ -316,32 +263,20 @@
                         for k in 0..FFMK as usize {
                             wsum += wsumbuf[k];
                         }
-<<<<<<< HEAD
-                    });
+
+                    wsum *= 0.5;
                     
                     let wsum_output = wsum_input + wsum;
                     if fb.audit_mode {
                         self.audit_forward(wsum_input, wsum_output, fb);
                     }
                     
-=======
-                        wsum *= 0.5;
                     });
                         
->>>>>>> 6f51a4da
                     let (next_regressor, further_blocks) = further_blocks.split_at_mut(1);
                     let (prediction_probability, general_gradient) = next_regressor[0].forward_backward(further_blocks, wsum_output, fb, update);
                     
                     if update {
-<<<<<<< HEAD
-                       for i in 0..local_data_ffm_len {
-                            let feature_value = *$local_data_ffm_values.get_unchecked(i);
-                            let feature_index = *$local_data_ffm_indices.get_unchecked(i) as usize;
-                            let gradient = general_gradient * feature_value;
-
-                            let update = self.optimizer_ffm.calculate_update(gradient, &mut self.weights.get_unchecked_mut(feature_index).optimizer_data);
-                            self.weights.get_unchecked_mut(feature_index).weight += update;
-=======
                         let mut local_index: usize = 0;
                         for left_hash in &fb.ffm_buffer {
                             let mut feature_index = left_hash.hash as usize;
@@ -353,7 +288,6 @@
                                 local_index += 1;
                                 feature_index += 1;
                             }
->>>>>>> 6f51a4da
                         }
                     }
                     // The only exit point
@@ -372,17 +306,9 @@
                 if local_data_ffm_len > self.local_data_ffm_values.len() {
                     self.local_data_ffm_values.reserve(local_data_ffm_len - self.local_data_ffm_values.len() + 1024);
                 }
-<<<<<<< HEAD
                 core_macro!(self.local_data_ffm_indices, self.local_data_ffm_values);
             }
              
-=======
-                println!("A");
-                let mut local_data_ffm_values = &mut self.local_data_ffm_values;
-            
-                core_macro!(local_data_ffm_values);
-            }             
->>>>>>> 6f51a4da
         } // unsafe end
     }
     
@@ -589,14 +515,10 @@
     use crate::feature_buffer;
     use crate::feature_buffer::HashAndValueAndSeq;
     use crate::vwmap;
-<<<<<<< HEAD
     use serde_json::to_string_pretty;
     use block_helpers::{slearn, spredict};
-=======
-    use block_helpers::{slearn, spredict};
 
     use crate::assert_epsilon;
->>>>>>> 6f51a4da
 
 
     fn ffm_vec(v:Vec<feature_buffer::HashAndValueAndSeq>, ffm_fields_count:u32) -> feature_buffer::FeatureBuffer {
