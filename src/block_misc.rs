use std::any::Any;
use std::error::Error;

use crate::block_helpers;
use crate::feature_buffer;
use crate::graph;
use crate::port_buffer;
use crate::regressor;

use regressor::BlockTrait;
use crate::feature_buffer::FeatureBuffer;
use crate::port_buffer::PortBuffer;
use crate::regressor::BlockCache;

#[derive(PartialEq)]
pub enum Observe {
    Forward,
    Backward,
}

pub struct BlockObserve {
    num_inputs: usize,
    input_offset: usize,
    observe: Observe,
    replace_backward_with: Option<f32>,
}

pub fn new_observe_block(
    bg: &mut graph::BlockGraph,
    input: graph::BlockPtrOutput,
    observe: Observe,
    replace_backward_with: Option<f32>,
) -> Result<graph::BlockPtrOutput, Box<dyn Error>> {
    let num_inputs = bg.get_num_output_values(vec![&input]);
    let block = Box::new(BlockObserve {
        num_inputs,
        input_offset: usize::MAX,
        observe,
        replace_backward_with,
    });
    let mut block_outputs = bg.add_node(block, vec![input])?;
    assert_eq!(block_outputs.len(), 1);
    Ok(block_outputs.pop().unwrap())
}

impl BlockTrait for BlockObserve {
    // Warning: It does not confirm to regular clean-up after itself

    fn as_any(&mut self) -> &mut dyn Any {
        self
    }

    fn get_block_type(&self) -> graph::BlockType {
        graph::BlockType::Observe
    }

    fn get_num_output_slots(&self) -> usize {
        1
    } // It is a pass-through

    fn get_num_output_values(&self, output: graph::OutputSlot) -> usize {
        assert!(output.get_output_index() == 0);
        self.num_inputs
    }

    fn set_input_offset(&mut self, input: graph::InputSlot, offset: usize) {
        assert!(input.get_input_index() == 0);
        assert!(self.input_offset == usize::MAX); // We only allow a single call
        self.input_offset = offset;
    }

    fn set_output_offset(&mut self, output: graph::OutputSlot, offset: usize) {
        assert!(output.get_output_index() == 0);
        assert_eq!(self.input_offset, offset); // this block type has special treatment
    }

    fn get_input_offset(&mut self, input: graph::InputSlot) -> Result<usize, Box<dyn Error>> {
        assert!(input.get_input_index() == 0);
        Ok(self.input_offset)
    }

    #[inline(always)]
    fn forward_backward(
        &mut self,
        further_blocks: &mut [Box<dyn BlockTrait>],
        fb: &feature_buffer::FeatureBuffer,
        pb: &mut port_buffer::PortBuffer,
        update: bool,
    ) {
        debug_assert!(self.input_offset != usize::MAX);

        if self.observe == Observe::Forward {
            pb.observations.extend_from_slice(
                &pb.tape[self.input_offset..(self.input_offset + self.num_inputs)],
            );
        }

        block_helpers::forward_backward(further_blocks, fb, pb, update);

        if self.observe == Observe::Backward {
            pb.observations.extend_from_slice(
                &pb.tape[self.input_offset..(self.input_offset + self.num_inputs)],
            );
        }

        // replace inputs with whatever we wanted
        match self.replace_backward_with {
            Some(value) => {
                pb.tape[self.input_offset..(self.input_offset + self.num_inputs)].fill(value)
            }
            None => {}
        }
    }

    #[inline(always)]
    fn forward(
        &self,
        further_blocks: &[Box<dyn BlockTrait>],
        fb: &feature_buffer::FeatureBuffer,
        pb: &mut port_buffer::PortBuffer,
    ) {
        debug_assert!(self.input_offset != usize::MAX);

        if self.observe == Observe::Forward {
            pb.observations.extend_from_slice(
                &pb.tape[self.input_offset..(self.input_offset + self.num_inputs)],
            );
        }

        block_helpers::forward(further_blocks, fb, pb);

        if self.observe == Observe::Backward {
            pb.observations.extend_from_slice(
                &pb.tape[self.input_offset..(self.input_offset + self.num_inputs)],
            );
        }

        // replace inputs with whatever we wanted
        match self.replace_backward_with {
            Some(value) => {
                pb.tape[self.input_offset..(self.input_offset + self.num_inputs)].fill(value)
            }
            None => {}
        }
    }

    #[inline(always)]
    fn forward_with_cache(
        &self,
        further_blocks: &[Box<dyn BlockTrait>],
        fb: &FeatureBuffer,
        pb: &mut PortBuffer,
        caches: &[BlockCache],
    ) {
        debug_assert!(self.input_offset != usize::MAX);
        debug_assert!(self.input_offset != usize::MAX);

        if self.observe == Observe::Forward {
            pb.observations.extend_from_slice(
                &pb.tape[self.input_offset..(self.input_offset + self.num_inputs)],
            );
        }

        block_helpers::forward_with_cache(further_blocks, fb, pb, caches);

        if self.observe == Observe::Backward {
            pb.observations.extend_from_slice(
                &pb.tape[self.input_offset..(self.input_offset + self.num_inputs)],
            );
        }

        // replace inputs with whatever we wanted
        match self.replace_backward_with {
            Some(value) => {
                pb.tape[self.input_offset..(self.input_offset + self.num_inputs)].fill(value)
            }
            None => {}
        }
    }

}

pub enum SinkType {
    Zero,
    Untouched,
}

pub struct BlockSink {
    num_inputs: usize,
    input_offset: usize,
    sink_type: SinkType,
}

pub fn new_sink_block(
    bg: &mut graph::BlockGraph,
    input: graph::BlockPtrOutput,
    sink_type: SinkType,
) -> Result<(), Box<dyn Error>> {
    let num_inputs = bg.get_num_output_values(vec![&input]);
    let block = Box::new(BlockSink {
        input_offset: usize::MAX,
        num_inputs,
        sink_type,
    });
    let mut block_outputs = bg.add_node(block, vec![input])?;
    assert_eq!(block_outputs.len(), 0);
    Ok(())
}

impl BlockTrait for BlockSink {
    // Warning: It does not confirm to regular clean-up after itself

    fn as_any(&mut self) -> &mut dyn Any {
        self
    }

    fn get_block_type(&self) -> graph::BlockType {
        graph::BlockType::Regular
    } // It is regular, as there is no special functionality.

    fn get_num_output_slots(&self) -> usize {
        0
    } // It is a pass-through

    fn get_num_output_values(&self, output: graph::OutputSlot) -> usize {
        assert!(false, "No output values in BlockSink");
        0
    }

    fn set_input_offset(&mut self, input: graph::InputSlot, offset: usize) {
        assert!(input.get_input_index() == 0);
        assert!(self.input_offset == usize::MAX); // We only allow a single call
        self.input_offset = offset;
    }

    fn set_output_offset(&mut self, output: graph::OutputSlot, offset: usize) {
        assert!(false, "No outputs in BlockSink");
    }

    #[inline(always)]
    fn forward_backward(
        &mut self,
        further_blocks: &mut [Box<dyn BlockTrait>],
        fb: &feature_buffer::FeatureBuffer,
        pb: &mut port_buffer::PortBuffer,
        update: bool,
    ) {
        debug_assert!(self.input_offset != usize::MAX);

        block_helpers::forward_backward(further_blocks, fb, pb, update);
        match self.sink_type {
            SinkType::Zero => {
                pb.tape[self.input_offset..(self.input_offset + self.num_inputs)].fill(0.0);
            }
            SinkType::Untouched => {}
        }
    }

    #[inline(always)]
    fn forward(
        &self,
        further_blocks: &[Box<dyn BlockTrait>],
        fb: &feature_buffer::FeatureBuffer,
        pb: &mut port_buffer::PortBuffer,
    ) {
        debug_assert!(self.input_offset != usize::MAX);
        block_helpers::forward(further_blocks, fb, pb);
    }

    #[inline(always)]
    fn forward_with_cache(
        &self,
        further_blocks: &[Box<dyn BlockTrait>],
        fb: &FeatureBuffer,
        pb: &mut PortBuffer,
        caches: &[BlockCache],
    ) {
        debug_assert!(self.input_offset != usize::MAX);
        block_helpers::forward_with_cache(further_blocks, fb, pb, caches);
    }

}

pub struct BlockConsts {
    pub output_offset: usize,
    consts: Vec<f32>,
}

pub fn new_const_block(
    bg: &mut graph::BlockGraph,
    consts: Vec<f32>,
) -> Result<graph::BlockPtrOutput, Box<dyn Error>> {
    let block = Box::new(BlockConsts {
        output_offset: usize::MAX,
        consts,
    });
    let mut block_outputs = bg.add_node(block, vec![])?;
    assert_eq!(block_outputs.len(), 1);
    Ok(block_outputs.pop().unwrap())
}

impl BlockConsts {
    #[inline(always)]
    fn internal_forward(
        &self,
        pb: &mut port_buffer::PortBuffer,
    ) {
        debug_assert!(self.output_offset != usize::MAX);
        pb.tape[self.output_offset..(self.output_offset + self.consts.len())]
            .copy_from_slice(&self.consts);
    }
}

impl BlockTrait for BlockConsts {
    // Warning: It does not confirm to regular clean-up after itself

    fn as_any(&mut self) -> &mut dyn Any {
        self
    }

    fn get_num_output_slots(&self) -> usize {
        1
    }

    fn get_num_output_values(&self, output: graph::OutputSlot) -> usize {
        assert!(output.get_output_index() == 0);
        self.consts.len()
    }

    fn set_input_offset(&mut self, input: graph::InputSlot, offset: usize) {
        panic!("You cannnot set input_tape_index for BlockConsts");
    }

    fn set_output_offset(&mut self, output: graph::OutputSlot, offset: usize) {
        assert!(
            output.get_output_index() == 0,
            "Only supports a single output for BlockConsts"
        );
        self.output_offset = offset;
    }

    #[inline(always)]
    fn forward_backward(
        &mut self,
        further_blocks: &mut [Box<dyn BlockTrait>],
        fb: &feature_buffer::FeatureBuffer,
        pb: &mut port_buffer::PortBuffer,
        update: bool,
    ) {
        self.internal_forward(pb);
        block_helpers::forward_backward(further_blocks, fb, pb, update);
    }

    fn forward(
        &self,
        further_blocks: &[Box<dyn BlockTrait>],
        fb: &feature_buffer::FeatureBuffer,
        pb: &mut port_buffer::PortBuffer,
    ) {
        self.internal_forward(pb);
        block_helpers::forward(further_blocks, fb, pb);
    }

    fn forward_with_cache(
        &self,
        further_blocks: &[Box<dyn BlockTrait>],
        fb: &FeatureBuffer,
        pb: &mut PortBuffer,
        caches: &[BlockCache],
    ) {
        self.internal_forward(pb);
        block_helpers::forward_with_cache(further_blocks, fb, pb, caches);
    }

}

pub struct BlockCopy {
    pub num_inputs: usize,
    pub input_offset: usize,
    pub output_offsets: Vec<usize>,
}

pub fn new_copy_block(
    bg: &mut graph::BlockGraph,
    input: graph::BlockPtrOutput,
    num_output_slots: usize,
) -> Result<Vec<graph::BlockPtrOutput>, Box<dyn Error>> {
    let num_inputs = bg.get_num_output_values(vec![&input]);
    assert!(num_inputs != 0);

    let mut block = Box::new(BlockCopy {
        output_offsets: vec![usize::MAX; num_output_slots],
        input_offset: usize::MAX,
        num_inputs,
    });
    let block_outputs = bg.add_node(block, vec![input])?;
    assert_eq!(block_outputs.len(), num_output_slots);
    Ok(block_outputs)
}

pub fn new_copy_block_2(
    bg: &mut graph::BlockGraph,
    input: graph::BlockPtrOutput,
) -> Result<(graph::BlockPtrOutput, graph::BlockPtrOutput), Box<dyn Error>> {
    let mut outputs = new_copy_block(bg, input, 2)?;
    assert!(outputs.len() == 2);
    let output_2 = outputs.pop().unwrap();
    let output_1 = outputs.pop().unwrap();
    Ok((output_1, output_2))
}

impl BlockTrait for BlockCopy {
    fn as_any(&mut self) -> &mut dyn Any {
        self
    }

    fn get_block_type(&self) -> graph::BlockType {
        graph::BlockType::Copy
    }

    fn get_num_output_slots(&self) -> usize {
        self.output_offsets.len()
    }

    fn get_num_output_values(&self, output: graph::OutputSlot) -> usize {
        assert!(
            output.get_output_index() < self.output_offsets.len(),
            "output.get_output_index(): {}, self.output_offsets.len(): {}",
            output.get_output_index(),
            self.output_offsets.len()
        );
        self.num_inputs // all output slots have the same number of output values
    }

    fn get_input_offset(&mut self, input: graph::InputSlot) -> Result<usize, Box<dyn Error>> {
        assert!(input.get_input_index() == 0);
        Ok(self.input_offset)
    }

    fn set_input_offset(&mut self, input: graph::InputSlot, offset: usize) {
        assert!(input.get_input_index() == 0);
        assert!(self.input_offset == usize::MAX); // We only allow a single call
        self.input_offset = offset;
    }

    fn set_output_offset(&mut self, output: graph::OutputSlot, offset: usize) {
        assert!(output.get_output_index() < self.output_offsets.len());
        if output.get_output_index() == 0 {
            // output index 0 is special - as it is zero copy from input
            //assert!(self.input_offset == offset);
            self.output_offsets[0] = offset;
        } else {
            assert!(self.output_offsets[output.get_output_index()] == usize::MAX); // We only allow a single call
            self.output_offsets[output.get_output_index()] = offset;
        }
    }

    #[inline(always)]
    fn forward_backward(
        &mut self,
        further_blocks: &mut [Box<dyn BlockTrait>],
        fb: &feature_buffer::FeatureBuffer,
        pb: &mut port_buffer::PortBuffer,
        update: bool,
    ) {
        debug_assert!(self.input_offset != usize::MAX);
        //debug_assert!(self.input_offset == self.output_offsets[0]);
        debug_assert!(self.num_inputs > 0);

        unsafe {
            // CopyBlock supports two modes:
            // If input is the same as the first output offset, there is just one copy to be done.
            //
            self.internal_forward(pb);
            block_helpers::forward_backward(further_blocks, fb, pb, update);

            if update {
                let output_offset_0 = *self.output_offsets.get_unchecked(0);
                if self.input_offset != output_offset_0 {
                    pb.tape.copy_within(
                        output_offset_0..(output_offset_0 + self.num_inputs),
                        self.input_offset,
                    );
                }

                // Sum up the gradients from output to input
                for &output_offset in self.output_offsets.get_unchecked(1..) {
                    let (input_tape, output_tape) = block_helpers::get_input_output_borrows(
                        &mut pb.tape,
                        self.input_offset,
                        self.num_inputs,
                        output_offset,
                        self.num_inputs,
                    );
                    for i in 0..self.num_inputs {
                        *input_tape.get_unchecked_mut(i) += *output_tape.get_unchecked(i);
                    }
                }
            }
        } // unsafe end
    }

    fn forward(
        &self,
        further_blocks: &[Box<dyn BlockTrait>],
        fb: &feature_buffer::FeatureBuffer,
        pb: &mut port_buffer::PortBuffer,
    ) {
        self.internal_forward(pb);
        block_helpers::forward(further_blocks, fb, pb);
    }

    fn forward_with_cache(
        &self,
        further_blocks: &[Box<dyn BlockTrait>],
        fb: &FeatureBuffer,
        pb: &mut PortBuffer,
        caches: &[BlockCache],
    ) {
        self.internal_forward(pb);
        block_helpers::forward_with_cache(further_blocks, fb, pb, caches);
    }

}

impl BlockCopy {
    #[inline(always)]
    fn internal_forward(
        &self,
        pb: &mut port_buffer::PortBuffer,
    ) {
        unsafe {
            let output_offset_0 = *self.output_offsets.get_unchecked(0);
            if self.input_offset != output_offset_0 {
                pb.tape.copy_within(
                    self.input_offset..(self.input_offset + self.num_inputs),
                    output_offset_0,
                );
            }

            for &output_offset in self.output_offsets.get_unchecked(1..) {
                pb.tape.copy_within(
                    self.input_offset..(self.input_offset + self.num_inputs),
                    output_offset,
                );
            }
        }
    }
}

pub struct BlockJoin {
    pub num_inputs: usize,
    pub input_offset: usize,
    pub output_offset: usize,
}

pub fn new_join_block(
    bg: &mut graph::BlockGraph,
    inputs: Vec<graph::BlockPtrOutput>,
) -> Result<graph::BlockPtrOutput, Box<dyn Error>> {
    let num_inputs = bg.get_num_output_values(inputs.iter().collect());
    assert!(num_inputs != 0);

    let mut block = Box::new(BlockJoin {
        output_offset: usize::MAX,
        input_offset: usize::MAX,
        num_inputs,
    });
    let mut block_outputs = bg.add_node(block, inputs)?;
    assert_eq!(block_outputs.len(), 1);
    Ok(block_outputs.pop().unwrap())
}

impl BlockTrait for BlockJoin {
    fn as_any(&mut self) -> &mut dyn Any {
        self
    }

    fn get_block_type(&self) -> graph::BlockType {
        graph::BlockType::Join
    }

    fn get_num_output_slots(&self) -> usize {
        1
    }

    fn get_num_output_values(&self, output: graph::OutputSlot) -> usize {
        assert!(output.get_output_index() == 0);
        self.num_inputs
    }

    fn get_input_offset(&mut self, input: graph::InputSlot) -> Result<usize, Box<dyn Error>> {
        assert!(input.get_input_index() <= 1);
        Ok(self.input_offset)
    }

    fn set_input_offset(&mut self, input: graph::InputSlot, offset: usize) {
        //assert!(input.get_input_index() <= 1);    // We now support multiple joins, so no need to assume just one
        if input.get_input_index() == 0 {
            assert!(self.input_offset == usize::MAX); // We only allow a single call
            self.input_offset = offset;
        } else if input.get_input_index() >= 1 {
            assert!(
                self.input_offset <= offset,
                "Output 1, error 1: Input offset: {}, num_inputs: {}, offset: {}",
                self.input_offset,
                self.num_inputs,
                offset
            );
            assert!(
                self.input_offset + self.num_inputs >= offset,
                "Output 1, error 2: Input offset: {}, num_inputs: {}, offset: {}",
                self.input_offset,
                self.num_inputs,
                offset
            );
        }
    }

    fn set_output_offset(&mut self, output: graph::OutputSlot, offset: usize) {
        assert!(output.get_output_index() == 0);
        assert!(self.output_offset == usize::MAX); // We only allow a single call
        self.output_offset = offset;
    }

    // WARNING: These two functions are automatically removed from the graph when executing, since they are a no-op
    #[inline(always)]
    fn forward_backward(
        &mut self,
        further_blocks: &mut [Box<dyn BlockTrait>],
        fb: &feature_buffer::FeatureBuffer,
        pb: &mut port_buffer::PortBuffer,
        update: bool,
    ) {
        debug_assert!(self.input_offset != usize::MAX);
        debug_assert!(self.output_offset != usize::MAX);
        debug_assert!(self.num_inputs > 0);

        block_helpers::forward_backward(further_blocks, fb, pb, update);
    }

    fn forward(
        &self,
        further_blocks: &[Box<dyn BlockTrait>],
        fb: &feature_buffer::FeatureBuffer,
        pb: &mut port_buffer::PortBuffer,
    ) {
        block_helpers::forward(further_blocks, fb, pb);
    }


    fn forward_with_cache(
        &self,
        further_blocks: &[Box<dyn BlockTrait>],
        fb: &FeatureBuffer,
        pb: &mut PortBuffer,
        caches: &[BlockCache],
    ) {
        block_helpers::forward_with_cache(further_blocks, fb, pb, caches);
    }

}

pub struct BlockSum {
    pub num_inputs: usize,
    pub input_offset: usize,
    pub output_offset: usize,
}

fn new_sum_without_weights(num_inputs: usize) -> Result<Box<dyn BlockTrait>, Box<dyn Error>> {
    assert!(num_inputs > 0);
    let mut rg = BlockSum {
        output_offset: usize::MAX,
        input_offset: usize::MAX,
        num_inputs,
    };
    Ok(Box::new(rg))
}

pub fn new_sum_block(
    bg: &mut graph::BlockGraph,
    input: graph::BlockPtrOutput,
) -> Result<graph::BlockPtrOutput, Box<dyn Error>> {
    let num_inputs = bg.get_num_output_values(vec![&input]);
    let block = new_sum_without_weights(num_inputs).unwrap();
    let mut block_outputs = bg.add_node(block, vec![input]).unwrap();
    assert_eq!(block_outputs.len(), 1);
    Ok(block_outputs.pop().unwrap())
}

impl BlockTrait for BlockSum {
    fn as_any(&mut self) -> &mut dyn Any {
        self
    }

    fn get_num_output_slots(&self) -> usize {
        1
    }

    fn get_num_output_values(&self, output: graph::OutputSlot) -> usize {
        assert!(output.get_output_index() == 0);
        1
    }

    fn set_input_offset(&mut self, input: graph::InputSlot, offset: usize) {
        assert!(input.get_input_index() == 0);
        assert!(self.input_offset == usize::MAX); // We only allow a single call
        self.input_offset = offset;
    }

    fn set_output_offset(&mut self, output: graph::OutputSlot, offset: usize) {
        assert!(output.get_output_index() == 0);
        assert!(self.output_offset == usize::MAX); // We only allow a single call
        self.output_offset = offset;
    }

    #[inline(always)]
    fn forward_backward(
        &mut self,
        further_blocks: &mut [Box<dyn BlockTrait>],
        fb: &feature_buffer::FeatureBuffer,
        pb: &mut port_buffer::PortBuffer,
        update: bool,
    ) {
<<<<<<< HEAD
        self.internal_forward(pb);
=======
        debug_assert!(self.num_inputs > 0);
        debug_assert!(self.output_offset != usize::MAX);
        debug_assert!(self.input_offset != usize::MAX);

        unsafe {
            let wsum: f32 = pb
                .tape
                .get_unchecked_mut(
                    self.input_offset..(self.input_offset + self.num_inputs),
                )
                .iter()
                .sum();
            pb.tape[self.output_offset] = wsum;
>>>>>>> 6ee783c3

        block_helpers::forward_backward(further_blocks, fb, pb, update);

        unsafe {
            let general_gradient = pb.tape[self.output_offset];
            if update {
                pb.tape
                    .get_unchecked_mut(
                        self.input_offset..(self.input_offset + self.num_inputs),
                    )
                    .fill(general_gradient);
            }
        } // unsafe end
    }

    fn forward(
        &self,
        further_blocks: &[Box<dyn BlockTrait>],
        fb: &feature_buffer::FeatureBuffer,
        pb: &mut port_buffer::PortBuffer,
    ) {
        self.internal_forward(pb);

        block_helpers::forward(further_blocks, fb, pb);
    }

    fn forward_with_cache(
        &self,
        further_blocks: &[Box<dyn BlockTrait>],
        fb: &FeatureBuffer,
        pb: &mut PortBuffer,
        caches: &[BlockCache],
    ) {
        self.internal_forward(pb);
        block_helpers::forward_with_cache(further_blocks, fb, pb, caches);
    }

}


impl BlockSum {
    #[inline(always)]
    fn internal_forward(
        &self,
        pb: &mut port_buffer::PortBuffer,
    ) {
        debug_assert!(self.num_inputs > 0);
        debug_assert!(self.output_offset != usize::MAX);
        debug_assert!(self.input_offset != usize::MAX);
<<<<<<< HEAD
        unsafe {
            let wsum: f32 = pb
                .tape
                .get_unchecked_mut(
                    self.input_offset..(self.input_offset + self.num_inputs as usize),
                )
                .iter()
                .sum();
            pb.tape[self.output_offset as usize] = wsum;
        }
=======

        let wsum: f32 = pb.tape[self.input_offset..(self.input_offset + self.num_inputs)]
            .iter()
            .sum();
        pb.tape[self.output_offset] = wsum;

        block_helpers::forward(further_blocks, fb, pb);
>>>>>>> 6ee783c3
    }
}

// From a square only keep weights that are on the lower left triangle + diagonal
// Why is this useful?
// Because in FFM you get a square matrix of outputs, but it is symetrical across the diagonal
// This means that when you bring FFM to the first neural layer, you have double parameters needlessly -slowing things down
// It would be possible to modify BlockFFM output, but that is excessively complex to do.

pub struct BlockTriangle {
    pub square_width: usize,
    pub num_inputs: usize,
    pub num_outputs: usize,
    pub input_offset: usize,
    pub output_offset: usize,
}

pub fn new_triangle_block(
    bg: &mut graph::BlockGraph,
    input: graph::BlockPtrOutput,
) -> Result<graph::BlockPtrOutput, Box<dyn Error>> {
    let num_inputs = bg.get_num_output_values(vec![&input]);
    assert!(num_inputs != 0);

    let num_inputs_sqrt = (num_inputs as f32).sqrt() as usize;
    if num_inputs_sqrt * num_inputs_sqrt != num_inputs {
        panic!("Triangle has to have number of inputs as square number, instead we have: {} whose square is {}", num_inputs, num_inputs_sqrt);
    }
    let square_width = num_inputs_sqrt;
    let num_outputs = square_width * (square_width + 1) / 2;
    let mut block = Box::new(BlockTriangle {
        output_offset: usize::MAX,
        input_offset: usize::MAX,
        num_inputs: square_width * square_width,
        num_outputs,
        square_width,
    });
    let mut block_outputs = bg.add_node(block, vec![input])?;
    assert_eq!(block_outputs.len(), 1);
    Ok(block_outputs.pop().unwrap())
}

impl BlockTrait for BlockTriangle {
    fn as_any(&mut self) -> &mut dyn Any {
        self
    }

    fn get_num_output_slots(&self) -> usize {
        1
    }

    fn get_num_output_values(&self, output: graph::OutputSlot) -> usize {
        assert!(output.get_output_index() == 0);
        self.num_outputs
    }

    fn set_input_offset(&mut self, input: graph::InputSlot, offset: usize) {
        assert!(input.get_input_index() == 0);
        assert!(self.input_offset == usize::MAX); // We only allow a single call
        self.input_offset = offset;
    }

    fn set_output_offset(&mut self, output: graph::OutputSlot, offset: usize) {
        assert!(output.get_output_index() == 0);
        assert!(self.output_offset == usize::MAX); // We only allow a single call
        self.output_offset = offset;
    }

    #[inline(always)]
    fn forward_backward(
        &mut self,
        further_blocks: &mut [Box<dyn BlockTrait>],
        fb: &feature_buffer::FeatureBuffer,
        pb: &mut port_buffer::PortBuffer,
        update: bool,
    ) {
        debug_assert!(self.input_offset != usize::MAX);
        debug_assert!(self.output_offset != usize::MAX);
        debug_assert!(self.num_inputs > 0);

        self.internal_forward(pb);

        unsafe {

            block_helpers::forward_backward(further_blocks, fb, pb, update);

            if update {
                let (input_tape, output_tape) = block_helpers::get_input_output_borrows(
                    &mut pb.tape,
                    self.input_offset,
                    self.num_inputs,
                    self.output_offset,
                    self.num_outputs,
                );

                let mut output_index: usize = 0;
                for i in 0..self.square_width {
                    for j in 0..i + 1 {
                        *input_tape.get_unchecked_mut(i * self.square_width + j) =
                            *output_tape.get_unchecked(output_index);
                        *input_tape.get_unchecked_mut(j * self.square_width + i) =
                            *output_tape.get_unchecked(output_index);
                        output_index += 1;
                    }
                }
            }
        } // unsafe end
    }

    fn forward(
        &self,
        further_blocks: &[Box<dyn BlockTrait>],
        fb: &feature_buffer::FeatureBuffer,
        pb: &mut port_buffer::PortBuffer,
    ) {
        self.internal_forward(pb);
        block_helpers::forward(further_blocks, fb, pb);
    }

    fn forward_with_cache(
        &self,
        further_blocks: &[Box<dyn BlockTrait>],
        fb: &FeatureBuffer,
        pb: &mut PortBuffer,
        caches: &[BlockCache],
    ) {
        self.internal_forward(pb);
        block_helpers::forward_with_cache(further_blocks, fb, pb, caches);
    }

}

impl BlockTriangle {
    #[inline(always)]
    fn internal_forward(
        &self,
        pb: &mut port_buffer::PortBuffer,
    ) {
        unsafe {
            let (input_tape, output_tape) = block_helpers::get_input_output_borrows(
                &mut pb.tape,
                self.input_offset,
                self.num_inputs,
                self.output_offset,
                self.num_outputs,
            );

            let mut output_index: usize = 0;
            for i in 0..self.square_width {
                for j in 0..i {
                    *output_tape.get_unchecked_mut(output_index) =
                        *input_tape.get_unchecked(i * self.square_width + j) * 2.0;
                    output_index += 1;
                }
                *output_tape.get_unchecked_mut(output_index) =
                    *input_tape.get_unchecked(i * self.square_width + i);
                output_index += 1;
            }
        }
    }
}

mod tests {
    // Note this useful idiom: importing names from outer (for mod tests) scope.
    use super::*;
    use crate::block_helpers::{slearn2, spredict2};
    use crate::block_misc;
    use crate::block_misc::Observe;
    use crate::feature_buffer;
    use crate::graph::BlockGraph;
    use crate::model_instance;

    fn fb_vec() -> feature_buffer::FeatureBuffer {
        feature_buffer::FeatureBuffer {
            label: 0.0,
            example_importance: 1.0,
            example_number: 0,
            lr_buffer: Vec::new(),
            ffm_buffer: Vec::new(),
            ffm_fields_count: 0,
        }
    }

    #[test]
    fn test_sum_block() {
        let mut mi = model_instance::ModelInstance::new_empty().unwrap();
        let mut bg = BlockGraph::new();
        let input_block = block_misc::new_const_block(&mut bg, vec![2.0, 3.0]).unwrap();
        let observe_block_backward =
            block_misc::new_observe_block(&mut bg, input_block, Observe::Backward, None).unwrap();
        let sum_block = new_sum_block(&mut bg, observe_block_backward).unwrap();
        let observe_block_forward =
            block_misc::new_observe_block(&mut bg, sum_block, Observe::Forward, Some(1.0)).unwrap();
        bg.finalize();
        bg.allocate_and_init_weights(&mi);

        let mut pb = bg.new_port_buffer();
        let fb = fb_vec();
        slearn2(&mut bg, &fb, &mut pb, true);
        assert_eq!(
            pb.observations,
            vec![
                5.0, // forward part, just a sum of 2 and 3
                1.0, 1.0
            ]
        ); // backward part -- 1 is distributed to both inputs

        spredict2(&mut bg, &fb, &mut pb, true);
        assert_eq!(
            pb.observations,
            vec![
                5.0, // forward part, just a sum of 2 and 3
                2.0, 3.0
            ]
        ); // backward part -- nothing gets updated
    }

    #[test]
    fn test_triangle_block() {
        let mut mi = model_instance::ModelInstance::new_empty().unwrap();
        let mut bg = BlockGraph::new();
        let input_block = block_misc::new_const_block(&mut bg, vec![2.0, 4.0, 4.0, 5.0]).unwrap();
        let observe_block_backward =
            block_misc::new_observe_block(&mut bg, input_block, Observe::Backward, None).unwrap();
        let triangle_block = new_triangle_block(&mut bg, observe_block_backward).unwrap();
        let observe_block_forward =
            block_misc::new_observe_block(&mut bg, triangle_block, Observe::Forward, None).unwrap();
        block_misc::new_sink_block(
            &mut bg,
            observe_block_forward,
            block_misc::SinkType::Untouched,
        )
        .unwrap();
        bg.finalize();
        bg.allocate_and_init_weights(&mi);

        let mut pb = bg.new_port_buffer();
        let fb = fb_vec();
        slearn2(&mut bg, &fb, &mut pb, true);
        assert_eq!(
            pb.observations,
            vec![
                2.0, 8.0, 5.0, // forward part
                2.0, 8.0, 8.0, 5.0
            ]
        ); // backward part -- 3.0 gets turned into 4.0 since that is its transpose
    }

    #[test]
    fn test_copy_block() {
        let mut mi = model_instance::ModelInstance::new_empty().unwrap();
        let mut bg = BlockGraph::new();
        let input_block = block_misc::new_const_block(&mut bg, vec![2.0, 3.0]).unwrap();
        let observe_block_backward =
            block_misc::new_observe_block(&mut bg, input_block, Observe::Backward, None).unwrap();
        let (copy_block_1, copy_block_2) =
            new_copy_block_2(&mut bg, observe_block_backward).unwrap();
        let observe_block_1_forward =
            block_misc::new_observe_block(&mut bg, copy_block_1, Observe::Forward, Some(5.0))
                .unwrap();
        let observe_block_2_forward =
            block_misc::new_observe_block(&mut bg, copy_block_2, Observe::Forward, Some(6.0))
                .unwrap();
        bg.finalize();
        bg.allocate_and_init_weights(&mi);

        let mut pb = bg.new_port_buffer();
        let fb = fb_vec();
        slearn2(&mut bg, &fb, &mut pb, true);
        assert_eq!(
            pb.observations,
            vec![
                2.0, 3.0, // 1st copy of forward parts
                2.0, 3.0, // 2nd copy of forward
                11.0, 11.0,
            ]
        ); // backward part  (6+11)

        spredict2(&mut bg, &fb, &mut pb, false);
        assert_eq!(
            pb.observations,
            vec![
                2.0, 3.0, // 1st copy of forward parts
                2.0, 3.0, // 2nd copy of forward
                2.0, 3.0,
            ]
        ); // backward part isn't touched, it will contain whatever observe block_1 put there
    }

    #[test]
    fn test_copy_block_cascade() {
        let mut mi = model_instance::ModelInstance::new_empty().unwrap();
        let mut bg = BlockGraph::new();
        let input_block = block_misc::new_const_block(&mut bg, vec![2.0, 3.0]).unwrap();
        let observe_block_backward =
            block_misc::new_observe_block(&mut bg, input_block, Observe::Backward, None).unwrap();
        let (copy_block_1, copy_block_2) =
            new_copy_block_2(&mut bg, observe_block_backward).unwrap();
        let (copy_block_3, copy_block_4) = new_copy_block_2(&mut bg, copy_block_1).unwrap();

        let observe_block_1_forward =
            block_misc::new_observe_block(&mut bg, copy_block_2, Observe::Forward, Some(5.0))
                .unwrap();
        let observe_block_2_forward =
            block_misc::new_observe_block(&mut bg, copy_block_3, Observe::Forward, Some(6.0))
                .unwrap();
        let observe_block_3_forward =
            block_misc::new_observe_block(&mut bg, copy_block_4, Observe::Forward, Some(7.0))
                .unwrap();
        bg.finalize();
        bg.allocate_and_init_weights(&mi);

        let mut pb = bg.new_port_buffer();
        let fb = fb_vec();
        slearn2(&mut bg, &fb, &mut pb, true);
        assert_eq!(
            pb.observations,
            vec![
                2.0, 3.0, // 1st copy of forward parts
                2.0, 3.0, // 2nd copy of forward
                2.0, 3.0, 18.0, 18.0,
            ]
        ); // backward part  (5+6+7)

        spredict2(&mut bg, &fb, &mut pb, false);
        assert_eq!(
            pb.observations,
            vec![
                2.0, 3.0, // 1st copy of forward parts
                2.0, 3.0, // 2nd copy of forward
                2.0, 3.0, 2.0, 3.0
            ]
        ); // backward part isn't touched, it will contain whatever observe block_1 put there
           // it is from copy_block_3 since that is the last one where observe_block_2_forward does its work
    }

    #[test]
    fn test_join_1_block() {
        let mut mi = model_instance::ModelInstance::new_empty().unwrap();
        let mut bg = BlockGraph::new();
        let input_block_1 = block_misc::new_const_block(&mut bg, vec![2.0, 3.0]).unwrap();
        let join_block = new_join_block(&mut bg, vec![input_block_1]).unwrap();
        let observe_block =
            block_misc::new_observe_block(&mut bg, join_block, Observe::Forward, Some(6.0))
                .unwrap();
        bg.finalize();
        bg.allocate_and_init_weights(&mi);

        let mut pb = bg.new_port_buffer();
        let fb = fb_vec();
        slearn2(&mut bg, &fb, &mut pb, true);
        assert_eq!(pb.observations, vec![2.0, 3.0,]); // join actually doesn't do anything

        spredict2(&mut bg, &fb, &mut pb, false);
        assert_eq!(pb.observations, vec![2.0, 3.0,]); // join actually doesn't do anything
    }

    #[test]
    fn test_join_2_blocks() {
        let mut mi = model_instance::ModelInstance::new_empty().unwrap();
        let mut bg = BlockGraph::new();
        let input_block_1 = block_misc::new_const_block(&mut bg, vec![2.0, 3.0]).unwrap();
        let input_block_2 = block_misc::new_const_block(&mut bg, vec![4.0, 5.0, 6.0]).unwrap();
        let join_block = new_join_block(&mut bg, vec![input_block_1, input_block_2]).unwrap();
        let observe_block =
            block_misc::new_observe_block(&mut bg, join_block, Observe::Forward, Some(6.0))
                .unwrap();
        bg.finalize();
        bg.allocate_and_init_weights(&mi);

        let mut pb = bg.new_port_buffer();
        let fb = fb_vec();
        slearn2(&mut bg, &fb, &mut pb, true);
        assert_eq!(pb.observations, vec![2.0, 3.0, 4.0, 5.0, 6.0]); // join actually doesn't do anything

        spredict2(&mut bg, &fb, &mut pb, false);
        assert_eq!(pb.observations, vec![2.0, 3.0, 4.0, 5.0, 6.0]); // join actually doesn't do anything
    }

    #[test]
    fn test_join_3_blocks() {
        let mut mi = model_instance::ModelInstance::new_empty().unwrap();
        let mut bg = BlockGraph::new();
        let input_block_3 = block_misc::new_const_block(&mut bg, vec![1.0, 2.0]).unwrap();
        let input_block_2 = block_misc::new_const_block(&mut bg, vec![3.0, 4.0, 5.0]).unwrap();
        let input_block_1 = block_misc::new_const_block(&mut bg, vec![6.0, 7.0]).unwrap();
        let join_block =
            new_join_block(&mut bg, vec![input_block_1, input_block_2, input_block_3]).unwrap();
        let observe_block =
            block_misc::new_observe_block(&mut bg, join_block, Observe::Forward, Some(6.0))
                .unwrap();
        bg.finalize();
        bg.allocate_and_init_weights(&mi);

        let mut pb = bg.new_port_buffer();
        let fb = fb_vec();
        slearn2(&mut bg, &fb, &mut pb, true);
        // Order depends on the input parameters order, not on order of adding to graph
        assert_eq!(pb.observations, vec![6.0, 7.0, 3.0, 4.0, 5.0, 1.0, 2.0]); // join actually doesn't do anything

        spredict2(&mut bg, &fb, &mut pb, false);
        assert_eq!(pb.observations, vec![6.0, 7.0, 3.0, 4.0, 5.0, 1.0, 2.0]); // join actually doesn't do anything
    }

    #[test]
    fn test_join_cascading() {
        let mut mi = model_instance::ModelInstance::new_empty().unwrap();
        let mut bg = BlockGraph::new();
        let input_block_1 = block_misc::new_const_block(&mut bg, vec![1.0, 2.0]).unwrap();
        let input_block_2 = block_misc::new_const_block(&mut bg, vec![3.0, 4.0, 5.0]).unwrap();
        let join_block_1 = new_join_block(&mut bg, vec![input_block_1, input_block_2]).unwrap();
        let input_block_3 = block_misc::new_const_block(&mut bg, vec![6.0, 7.0]).unwrap();
        let join_block_2 = new_join_block(&mut bg, vec![input_block_3, join_block_1]).unwrap();
        let observe_block =
            block_misc::new_observe_block(&mut bg, join_block_2, Observe::Forward, Some(6.0))
                .unwrap();
        bg.finalize();
        bg.allocate_and_init_weights(&mi);

        let mut pb = bg.new_port_buffer();
        let fb = fb_vec();
        slearn2(&mut bg, &fb, &mut pb, true);
        // Order depends on the input parameters order, not on order of adding to graph
        assert_eq!(pb.observations, vec![6.0, 7.0, 1.0, 2.0, 3.0, 4.0, 5.0]); // join actually doesn't do anything

        spredict2(&mut bg, &fb, &mut pb, false);
        assert_eq!(pb.observations, vec![6.0, 7.0, 1.0, 2.0, 3.0, 4.0, 5.0]); // join actually doesn't do anything
    }

    #[test]
    fn test_copy_to_join() {

        let mut mi = model_instance::ModelInstance::new_empty().unwrap();
        let mut bg = BlockGraph::new();
        let input_block_1 = block_misc::new_const_block(&mut bg, vec![2.0, 3.0]).unwrap();
        let observe_block_backward =
            block_misc::new_observe_block(&mut bg, input_block_1, Observe::Backward, None).unwrap();
        let (copy_1, copy_2) =
            block_misc::new_copy_block_2(&mut bg, observe_block_backward).unwrap();
        let join_block = new_join_block(&mut bg, vec![copy_1, copy_2]).unwrap();
        let observe_block =
            block_misc::new_observe_block(&mut bg, join_block, Observe::Forward, Some(6.0))
                .unwrap();
        bg.finalize();
        bg.allocate_and_init_weights(&mi);

        let mut pb = bg.new_port_buffer();
        let fb = fb_vec();
        slearn2(&mut bg, &fb, &mut pb, true);
        assert_eq!(pb.observations, vec![2.0, 3.0, 2.0, 3.0, 12.0, 12.0]); // correct backwards pass

        spredict2(&mut bg, &fb, &mut pb, false);
        assert_eq!(pb.observations, vec![2.0, 3.0, 2.0, 3.0, 2.0, 3.0]); // on backward pass this are leftovers
    }
}<|MERGE_RESOLUTION|>--- conflicted
+++ resolved
@@ -648,7 +648,6 @@
         block_helpers::forward(further_blocks, fb, pb);
     }
 
-
     fn forward_with_cache(
         &self,
         further_blocks: &[Box<dyn BlockTrait>],
@@ -722,23 +721,7 @@
         pb: &mut port_buffer::PortBuffer,
         update: bool,
     ) {
-<<<<<<< HEAD
         self.internal_forward(pb);
-=======
-        debug_assert!(self.num_inputs > 0);
-        debug_assert!(self.output_offset != usize::MAX);
-        debug_assert!(self.input_offset != usize::MAX);
-
-        unsafe {
-            let wsum: f32 = pb
-                .tape
-                .get_unchecked_mut(
-                    self.input_offset..(self.input_offset + self.num_inputs),
-                )
-                .iter()
-                .sum();
-            pb.tape[self.output_offset] = wsum;
->>>>>>> 6ee783c3
 
         block_helpers::forward_backward(further_blocks, fb, pb, update);
 
@@ -788,26 +771,11 @@
         debug_assert!(self.num_inputs > 0);
         debug_assert!(self.output_offset != usize::MAX);
         debug_assert!(self.input_offset != usize::MAX);
-<<<<<<< HEAD
-        unsafe {
-            let wsum: f32 = pb
-                .tape
-                .get_unchecked_mut(
-                    self.input_offset..(self.input_offset + self.num_inputs as usize),
-                )
-                .iter()
-                .sum();
-            pb.tape[self.output_offset as usize] = wsum;
-        }
-=======
 
         let wsum: f32 = pb.tape[self.input_offset..(self.input_offset + self.num_inputs)]
             .iter()
             .sum();
         pb.tape[self.output_offset] = wsum;
-
-        block_helpers::forward(further_blocks, fb, pb);
->>>>>>> 6ee783c3
     }
 }
 
@@ -1239,7 +1207,6 @@
 
     #[test]
     fn test_copy_to_join() {
-
         let mut mi = model_instance::ModelInstance::new_empty().unwrap();
         let mut bg = BlockGraph::new();
         let input_block_1 = block_misc::new_const_block(&mut bg, vec![2.0, 3.0]).unwrap();
