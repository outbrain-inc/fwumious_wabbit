use std::any::Any;
use std::error::Error;

use crate::block_helpers;
use crate::feature_buffer;
use crate::graph;
use crate::port_buffer;
use crate::regressor;
use regressor::BlockTrait;

#[inline(always)]
pub fn logistic(t: f32) -> f32 {
    (1.0 + (-t).exp()).recip()
}

pub struct BlockSigmoid {
    num_inputs: usize,
    input_offset: usize,
    output_offset: usize,
    copy_to_result: bool,
}

pub fn new_logloss_block(
    bg: &mut graph::BlockGraph,
    input: graph::BlockPtrOutput,
    copy_to_result: bool,
) -> Result<graph::BlockPtrOutput, Box<dyn Error>> {
    let num_inputs = bg.get_num_output_values(vec![&input]);
    let block = Box::new(BlockSigmoid {
        num_inputs,
        input_offset: usize::MAX,
        output_offset: usize::MAX,
        copy_to_result,
    });
    let mut block_outputs = bg.add_node(block, vec![input]).unwrap();
    assert_eq!(block_outputs.len(), 1);
    Ok(block_outputs.pop().unwrap())
}

<<<<<<< HEAD
=======
pub fn new_without_weights(
    mi: &model_instance::ModelInstance,
    num_inputs: u32,
    copy_to_result: bool,
) -> Result<Box<dyn BlockTrait>, Box<dyn Error>> {
    Ok(Box::new(BlockSigmoid {
        num_inputs: num_inputs as usize,
        input_offset: usize::MAX,
        output_offset: usize::MAX,
        copy_to_result,
    }))
}
>>>>>>> 9b8fac91

impl BlockTrait for BlockSigmoid {
    fn as_any(&mut self) -> &mut dyn Any {
        self
    }

    fn get_num_output_slots(&self) -> usize {
        1
    }

    fn get_num_output_values(&self, output: graph::OutputSlot) -> usize {
        assert!(output.get_output_index() == 0);
        1
    }

    fn set_input_offset(&mut self, input: graph::InputSlot, offset: usize) {
        assert!(input.get_input_index() == 0);
        assert!(self.input_offset == usize::MAX); // We only allow a single call
        self.input_offset = offset;
    }

    fn set_output_offset(&mut self, output: graph::OutputSlot, offset: usize) {
        assert!(self.output_offset == usize::MAX); // We only allow a single call
        assert!(output.get_output_index() == 0);
        self.output_offset = offset;
    }

    #[inline(always)]
    fn forward_backward(
        &mut self,
        further_blocks: &mut [Box<dyn BlockTrait>],
        fb: &feature_buffer::FeatureBuffer,
        pb: &mut port_buffer::PortBuffer,
        update: bool,
    ) {
        debug_assert!(self.input_offset != usize::MAX);
        debug_assert!(self.output_offset != usize::MAX);

        unsafe {
            let wsum: f32 = {
                let myslice = &pb
                    .tape
                    .get_unchecked(self.input_offset..(self.input_offset + self.num_inputs));
                myslice.iter().sum()
            };
            // vowpal compatibility

            let mut prediction_probability: f32;
            let mut general_gradient: f32;

            if wsum.is_nan() {
                log::error!(
                    "NAN prediction in example {}, forcing 0.0",
                    fb.example_number
                );
                prediction_probability = logistic(0.0);
                general_gradient = 0.0;
            } else if wsum < -50.0 {
                prediction_probability = logistic(-50.0);
                general_gradient = 0.0;
            } else if wsum > 50.0 {
                prediction_probability = logistic(50.0);
                general_gradient = 0.0;
            } else {
                prediction_probability = logistic(wsum);
                general_gradient = -(fb.label - prediction_probability) * fb.example_importance;
            }

            *pb.tape.get_unchecked_mut(self.output_offset) = prediction_probability;
            if self.copy_to_result {
                pb.observations.push(prediction_probability);
            }
            block_helpers::forward_backward(further_blocks, fb, pb, update);
            // replace inputs with their gradients
            pb.tape
                .get_unchecked_mut(self.input_offset..(self.input_offset + self.num_inputs))
                .fill(general_gradient);
        }
    }

    fn forward(
        &self,
        further_blocks: &[Box<dyn BlockTrait>],
        fb: &feature_buffer::FeatureBuffer,
        pb: &mut port_buffer::PortBuffer,
    ) {
        unsafe {
            /*        if further_blocks.len() != 0 {
                panic!("RegSigmoid can only be at the end of the chain!");
            }*/
            debug_assert!(self.input_offset != usize::MAX);
            debug_assert!(self.output_offset != usize::MAX);
            let wsum: f32 = {
                let myslice = &pb
                    .tape
                    .get_unchecked(self.input_offset..(self.input_offset + self.num_inputs));
                myslice.iter().sum()
            };

            let prediction_probability: f32;
            if wsum.is_nan() {
                log::warn!(
                    "NAN prediction in example {}, forcing 0.0",
                    fb.example_number
                );
                prediction_probability = logistic(0.0);
            } else if wsum < -50.0 {
                prediction_probability = logistic(-50.0);
            } else if wsum > 50.0 {
                prediction_probability = logistic(50.0);
            } else {
                prediction_probability = logistic(wsum);
            }

            pb.tape[self.output_offset] = prediction_probability;
            if self.copy_to_result {
                pb.observations.push(prediction_probability);
            }
            block_helpers::forward(further_blocks, fb, pb);
        }
    }
}<|MERGE_RESOLUTION|>--- conflicted
+++ resolved
@@ -36,22 +36,6 @@
     assert_eq!(block_outputs.len(), 1);
     Ok(block_outputs.pop().unwrap())
 }
-
-<<<<<<< HEAD
-=======
-pub fn new_without_weights(
-    mi: &model_instance::ModelInstance,
-    num_inputs: u32,
-    copy_to_result: bool,
-) -> Result<Box<dyn BlockTrait>, Box<dyn Error>> {
-    Ok(Box::new(BlockSigmoid {
-        num_inputs: num_inputs as usize,
-        input_offset: usize::MAX,
-        output_offset: usize::MAX,
-        copy_to_result,
-    }))
-}
->>>>>>> 9b8fac91
 
 impl BlockTrait for BlockSigmoid {
     fn as_any(&mut self) -> &mut dyn Any {
