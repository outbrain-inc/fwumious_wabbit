--- conflicted
+++ resolved
@@ -38,20 +38,6 @@
     let mut block_outputs = bg.add_node(block, vec![input]).unwrap();
     assert_eq!(block_outputs.len(), 1);
     Ok(block_outputs.pop().unwrap())
-}
-
-<<<<<<< HEAD
-pub fn new_without_weights(
-    mi: &model_instance::ModelInstance,
-    num_inputs: u32,
-    copy_to_result: bool,
-) -> Result<Box<dyn BlockTrait>, Box<dyn Error>> {
-    Ok(Box::new(BlockSigmoid {
-        num_inputs: num_inputs as usize,
-        input_offset: usize::MAX,
-        output_offset: usize::MAX,
-        copy_to_result,
-    }))
 }
 
 impl BlockSigmoid {
@@ -95,8 +81,6 @@
     }
 }
 
-=======
->>>>>>> 6ee783c3
 impl BlockTrait for BlockSigmoid {
     fn as_any(&mut self) -> &mut dyn Any {
         self
