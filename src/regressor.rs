--- conflicted
+++ resolved
@@ -166,13 +166,12 @@
         let mut output = block_lr::new_lr_block(&mut bg, mi).unwrap();
 
         if mi.ffm_k > 0 {
-<<<<<<< HEAD
-            let mut block_ffm = block_ffm::new_ffm_block(&mut bg, mi).unwrap();
-            let mut triangle_ffm = block_misc::new_triangle_block(&mut bg, block_ffm).unwrap();
+            let block_ffm = block_ffm::new_ffm_block(&mut bg, mi).unwrap();
+            let triangle_ffm = block_misc::new_triangle_block(&mut bg, block_ffm).unwrap();
             if mi.ffm_mc_iteration_count == 0 || mi.ffm_mc_dropout_rate <= 0.0 {
                 output = block_misc::new_join_block(&mut bg, vec![output, triangle_ffm]).unwrap();
             } else {
-                let mut monte_carlo_ffm = block_monte_carlo::new_monte_carlo_block(
+                let monte_carlo_ffm = block_monte_carlo::new_monte_carlo_block(
                     &mut bg,
                     triangle_ffm,
                     mi.ffm_mc_iteration_count as usize,
@@ -182,11 +181,6 @@
                 output =
                     block_misc::new_join_block(&mut bg, vec![output, monte_carlo_ffm]).unwrap();
             }
-=======
-            let block_ffm = block_ffm::new_ffm_block(&mut bg, mi).unwrap();
-            let triangle_ffm = block_misc::new_triangle_block(&mut bg, block_ffm).unwrap();
-            output = block_misc::new_join_block(&mut bg, vec![output, triangle_ffm]).unwrap();
->>>>>>> 3d43ee46
         }
 
         if !mi.nn_config.layers.is_empty() {
@@ -420,7 +414,6 @@
         block_helpers::forward_with_cache(further_blocks, fb, pb, caches);
     }
 
-<<<<<<< HEAD
     pub fn predict_with_cache(
         &self,
         fb: &feature_buffer::FeatureBuffer,
@@ -468,10 +461,6 @@
                 }
             }
         }
-=======
-        assert_eq!(pb.observations.len(), 1);
-        pb.observations.pop().unwrap()
->>>>>>> 3d43ee46
     }
 
     pub fn setup_cache(
