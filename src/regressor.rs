//use std::mem::{self};
use std::any::Any;
use std::mem;
use std::slice;
use std::sync::Arc;
use core::arch::x86_64::*;
use merand48::*;
use std::io;
use std::io::Cursor;
use std::error::Error;
use byteorder::{LittleEndian, ReadBytesExt, WriteBytesExt};
use std::cmp::min;

use crate::model_instance;
use crate::feature_buffer;
use crate::optimizer;
use optimizer::OptimizerTrait;
use crate::block_ffm::BlockFFM;
use crate::block_lr::BlockLR;
use crate::block_loss_functions::BlockSigmoid;



pub trait BlockTrait {
    fn as_any(&mut self) -> &mut dyn Any; // This enables downcasting
    fn forward_backward(&mut self, 
                         further_blocks: &mut [Box<dyn BlockTrait>], 
                         wsum: f32, 
                         fb: &feature_buffer::FeatureBuffer,
                         update:bool) -> (f32, f32);

    fn forward(&self, 
                         further_blocks: &[Box<dyn BlockTrait>], 
                         wsum: f32, 
                         fb: &feature_buffer::FeatureBuffer) -> f32;

    fn allocate_and_init_weights(&mut self, mi: &model_instance::ModelInstance);
    fn get_serialized_len(&self) -> usize;
    fn write_weights_to_buf(&self, output_bufwriter: &mut dyn io::Write) -> Result<(), Box<dyn Error>>;
    fn read_weights_from_buf(&mut self, input_bufreader: &mut dyn io::Read) -> Result<(), Box<dyn Error>>;
    fn new_forward_only_without_weights(&self) -> Result<Box<dyn BlockTrait>, Box<dyn Error>>;
    fn new_without_weights(mi: &model_instance::ModelInstance) -> Result<Box<dyn BlockTrait>, Box<dyn Error>> where Self:Sized;
    fn read_weights_from_buf_into_forward_only(&self, input_bufreader: &mut dyn io::Read, forward: &mut Box<dyn BlockTrait>) -> Result<(), Box<dyn Error>>;

    /// Sets internal state of weights based on some completely object-dependent parameters
    fn testing_set_weights(&mut self, aa: i32, bb: i32, index: usize, w: &[f32]) -> Result<(), Box<dyn Error>>;
}


pub struct Regressor {
    pub regressor_name: String,
    pub blocks_boxes: Vec<Box<dyn BlockTrait>>,
    pub immutable: bool,
}


pub fn get_regressor_without_weights(mi: &model_instance::ModelInstance) -> Regressor {
    if mi.optimizer == model_instance::Optimizer::Adagrad {
        if mi.fastmath {
            Regressor::new_without_weights::<optimizer::OptimizerAdagradLUT>(&mi)
        } else {
            Regressor::new_without_weights::<optimizer::OptimizerAdagradFlex>(&mi)
        }
    } else {
        Regressor::new_without_weights::<optimizer::OptimizerSGD>(&mi)
    }    
}

pub fn get_regressor(mi: &model_instance::ModelInstance) -> Regressor {
    let mut re = get_regressor_without_weights(mi);
    re.allocate_and_init_weights(mi);
    re
}

impl Regressor  {
    pub fn new_without_weights<L: optimizer::OptimizerTrait + 'static>(mi: &model_instance::ModelInstance) -> Regressor {

        let mut rg = Regressor{
            blocks_boxes: Vec::new(),
            regressor_name: format!("Regressor with optimizer {:?}", L::get_name()),
            immutable: false,
        };

        // A bit more elaborate than necessary. Let's really make it clear what's happening
        let mut reg_lr = BlockLR::<L>::new_without_weights(mi).unwrap();
        rg.blocks_boxes.push(reg_lr);

        if mi.ffm_k > 0 {
            let mut reg_ffm = BlockFFM::<L>::new_without_weights(mi).unwrap();
            rg.blocks_boxes.push(reg_ffm);
        }
                    
        let mut reg_sigmoid = BlockSigmoid::new_without_weights(mi).unwrap();
        rg.blocks_boxes.push(reg_sigmoid);

        rg
    }
    
    pub fn allocate_and_init_weights_(&mut self, mi: &model_instance::ModelInstance) {
        for rr in &mut self.blocks_boxes {
            rr.allocate_and_init_weights(mi);
        }
    }
    

    pub fn new<L: optimizer::OptimizerTrait + 'static>(mi: &model_instance::ModelInstance) -> Regressor 
    {
        let mut rg = Regressor::new_without_weights::<L>(mi);
        rg.allocate_and_init_weights(mi);
        rg
    }

    pub fn get_name(&self) -> String {
        self.regressor_name.to_owned()    
    }

    pub fn allocate_and_init_weights(&mut self, mi: &model_instance::ModelInstance) {
        self.allocate_and_init_weights_(mi);
    }

    pub fn learn(&mut self, fb: &feature_buffer::FeatureBuffer, update: bool) -> f32 {
        if update && self.immutable {
            // Important to know: learn() functions in blocks aren't guaranteed to be thread-safe
            panic!("This regressor is immutable, you cannot call learn() with update = true");
        }
        let update:bool = update && (fb.example_importance != 0.0);

        let blocks_list = &mut self.blocks_boxes[..];
        let (current, further_blocks) = &mut blocks_list.split_at_mut(1);
        let (prediction_probability, general_gradient) = current[0].forward_backward(further_blocks, 0.0, fb, update);
    
        return prediction_probability
    }
    
<<<<<<< HEAD
    pub fn predict(&self, fb: &feature_buffer::FeatureBuffer) -> f32 {
        // TODO: we should find a way of not using unsafe
        let blocks_list = &self.blocks_boxes[..];
        let (current, further_blocks) = blocks_list.split_at(1);
        let prediction_probability = current[0].forward(further_blocks, 0.0, fb);
        return prediction_probability
    }
    
    // Yeah, this is weird. I just didn't want to break the format compatibility at this point
    pub fn write_weights_to_buf(&self, output_bufwriter: &mut dyn io::Write) -> Result<(), Box<dyn Error>> {
        let length = self.blocks_boxes.iter().map(|block| block.get_serialized_len()).sum::<usize>() as u64;
        output_bufwriter.write_u64::<LittleEndian>(length as u64)?;

        for v in &self.blocks_boxes {
            v.write_weights_to_buf(output_bufwriter)?;
=======
    fn write_weights_to_buf(&self, output_bufwriter: &mut dyn io::Write) -> Result<(), Box<dyn Error>> {
        // It's OK! I am a limo driver!
        output_bufwriter.write_u64::<LittleEndian>(self.weights.len() as u64)?;
        unsafe {
             let buf_view:&[u8] = slice::from_raw_parts(self.weights.as_ptr() as *const u8, 
                                              self.weights.len() *mem::size_of::<WeightAndOptimizerData<L>>());
             output_bufwriter.write_all(buf_view)?;
        }
>>>>>>> e9562a83
        
        }
        Ok(())
    }
    

    pub fn overwrite_weights_from_buf(&mut self, input_bufreader: &mut dyn io::Read) -> Result<(), Box<dyn Error>> {
        // This is a bit weird format
        // You would expect each block to have its own sig
        // We'll break compatibility in next release or something similar
        let len = input_bufreader.read_u64::<LittleEndian>()?;
        let expected_length = self.blocks_boxes.iter().map(|block| block.get_serialized_len()).sum::<usize>() as u64;
        if len != expected_length {
            return Err(format!("Lenghts of weights array in regressor file differ: got {}, expected {}", len, expected_length))?;
        }
        for v in &mut self.blocks_boxes {
            v.read_weights_from_buf(input_bufreader)?;
        }

        Ok(())
    }

    
    pub fn immutable_regressor_from_buf(&mut self, mi: &model_instance::ModelInstance, input_bufreader: &mut dyn io::Read) -> Result<Regressor, Box<dyn Error>> {
        // TODO Ideally we would make a copy, not based on model_instance. but this is easier at the moment
        
        let mut rg = Regressor::new_without_weights::<optimizer::OptimizerSGD>(&mi);
        rg.immutable = true;
    
        let len = input_bufreader.read_u64::<LittleEndian>()?;
        let expected_length = self.blocks_boxes.iter().map(|bb| bb.get_serialized_len()).sum::<usize>() as u64;
        if len != expected_length {
            return Err(format!("Lenghts of weights array in regressor file differ: got {}, expected {}", len, expected_length))?;
        }
        for (i, v) in &mut self.blocks_boxes.iter().enumerate() {
            v.read_weights_from_buf_into_forward_only(input_bufreader, &mut rg.blocks_boxes[i])?;
        }

        Ok(rg)
    }

    // Create immutable regressor from current regressor
    pub fn immutable_regressor(&mut self, mi: &model_instance::ModelInstance) -> Result<Regressor, Box<dyn Error>> {
        // Only to be used by unit tests 
        let mut rg = Regressor::new_without_weights::<optimizer::OptimizerSGD>(&mi);
        rg.immutable = true;

        let mut tmp_vec: Vec<u8> = Vec::new();
        for (i, v) in &mut self.blocks_boxes.iter().enumerate() {
            let mut cursor = Cursor::new(&mut tmp_vec);
            v.write_weights_to_buf(&mut cursor)?;
            cursor.set_position(0);
            v.read_weights_from_buf_into_forward_only(&mut cursor, &mut rg.blocks_boxes[i])?;
        }
        Ok(rg)
    }


}


mod tests {
    // Note this useful idiom: importing names from outer (for mod tests) scope.
    use super::*;
    use crate::feature_buffer::HashAndValue;

    /* LR TESTS */
    fn lr_vec(v:Vec<feature_buffer::HashAndValue>) -> feature_buffer::FeatureBuffer {
        feature_buffer::FeatureBuffer {
                    label: 0.0,
                    example_importance: 1.0,
                    example_number: 0,
                    lr_buffer: v,
                    ffm_buffer: Vec::new(),
                    ffm_fields_count: 0,
        }
    }


    #[test]
    fn test_learning_turned_off() {
        let mi = model_instance::ModelInstance::new_empty().unwrap();        
        let mut re = Regressor::new::<optimizer::OptimizerAdagradLUT>(&mi);
        // Empty model: no matter how many features, prediction is 0.5
        assert_eq!(re.learn(&lr_vec(vec![]), false), 0.5);
        assert_eq!(re.learn(&lr_vec(vec![HashAndValue{hash: 1, value: 1.0}]), false), 0.5);
        assert_eq!(re.learn(&lr_vec(vec![HashAndValue{hash: 1, value: 1.0}, HashAndValue{hash:2, value: 1.0}]), false), 0.5);
    }

    #[test]
    fn test_power_t_zero() {
        // When power_t is zero, then all optimizers behave exactly like SGD
        // So we want to test all three   
        let mut mi = model_instance::ModelInstance::new_empty().unwrap();
        mi.learning_rate = 0.1;
        mi.power_t = 0.0;
        
        let vec_in = &lr_vec(vec![HashAndValue{hash: 1, value: 1.0}]);
        
        // Here learning rate mechanism does not affect the results, so let's verify three different ones
        let mut regressors: Vec<Box<Regressor>> = vec![
            //Box::new(Regressor::<optimizer::OptimizerAdagradLUT>::new(&mi)),
            Box::new(Regressor::new::<optimizer::OptimizerAdagradFlex>(&mi)),
            //Box::new(Regressor::<optimizer::OptimizerSGD>::new(&mi))
            ];
        
        for re in &mut regressors {
            assert_eq!(re.learn(vec_in, true), 0.5);
            assert_eq!(re.learn(vec_in, true), 0.48750263);
            assert_eq!(re.learn(vec_in, true), 0.47533244);
        }
    }

    #[test]
    fn test_double_same_feature() {
        // this is a tricky test - what happens on collision
        // depending on the order of math, results are different
        // so this is here, to make sure the math is always the same
        let mut mi = model_instance::ModelInstance::new_empty().unwrap();
        mi.learning_rate = 0.1;
        mi.power_t = 0.0;
        
        let mut re = Regressor::new::<optimizer::OptimizerAdagradLUT>(&mi);
        let vec_in = &lr_vec(vec![HashAndValue{hash: 1, value: 1.0}, HashAndValue{hash: 1, value: 2.0}]);

        assert_eq!(re.learn(vec_in, true), 0.5);
        assert_eq!(re.learn(vec_in, true), 0.38936076);
        assert_eq!(re.learn(vec_in, true), 0.30993468);
    }


    #[test]
    fn test_power_t_half__() {
        let mut mi = model_instance::ModelInstance::new_empty().unwrap();        
        mi.learning_rate = 0.1;
        mi.power_t = 0.5;
        mi.init_acc_gradient = 0.0;
        
        let mut re = Regressor::new::<optimizer::OptimizerAdagradFlex>(&mi);
        
        assert_eq!(re.learn(&lr_vec(vec![HashAndValue{hash:1, value: 1.0}]), true), 0.5);
        assert_eq!(re.learn(&lr_vec(vec![HashAndValue{hash:1, value: 1.0}]), true), 0.4750208);
        assert_eq!(re.learn(&lr_vec(vec![HashAndValue{hash:1, value: 1.0}]), true), 0.45788094);
    }

    #[test]
    fn test_power_t_half_fastmath() {
        let mut mi = model_instance::ModelInstance::new_empty().unwrap();        
        mi.learning_rate = 0.1;
        mi.power_t = 0.5;
        mi.fastmath = true;
        mi.optimizer = model_instance::Optimizer::Adagrad;
        mi.init_acc_gradient = 0.0;
        
        let mut re = get_regressor(&mi);
        let mut p: f32;
        
        p = re.learn(&lr_vec(vec![HashAndValue{hash:1, value: 1.0}]), true);
        assert_eq!(p, 0.5);
        p = re.learn(&lr_vec(vec![HashAndValue{hash:1, value: 1.0}]), true);
        if optimizer::FASTMATH_LR_LUT_BITS == 12 { 
            assert_eq!(p, 0.47539312);
        } else if optimizer::FASTMATH_LR_LUT_BITS == 11 { 
            assert_eq!(p, 0.475734);
        } else {
            assert!(false, "Exact value for the test is missing, please edit the test");
        }
    }

    #[test]
    fn test_power_t_half_two_features() {
        let mut mi = model_instance::ModelInstance::new_empty().unwrap();        
        mi.learning_rate = 0.1;
        mi.power_t = 0.5;
        mi.bit_precision = 18;
        mi.init_acc_gradient = 0.0;
        
        let mut re = Regressor::new::<optimizer::OptimizerAdagradFlex>(&mi);
        // Here we take twice two features and then once just one
        assert_eq!(re.learn(&lr_vec(vec![HashAndValue{hash: 1, value: 1.0}, HashAndValue{hash:2, value: 1.0}]), true), 0.5);
        assert_eq!(re.learn(&lr_vec(vec![HashAndValue{hash: 1, value: 1.0}, HashAndValue{hash:2, value: 1.0}]), true), 0.45016602);
        assert_eq!(re.learn(&lr_vec(vec![HashAndValue{hash: 1, value: 1.0}]), true), 0.45836908);
    }

    #[test]
    fn test_non_one_weight() {
        let mut mi = model_instance::ModelInstance::new_empty().unwrap();        
        mi.learning_rate = 0.1;
        mi.power_t = 0.0;
        mi.bit_precision = 18;
        
        let mut re = Regressor::new::<optimizer::OptimizerAdagradLUT>(&mi);
        
        assert_eq!(re.learn(&lr_vec(vec![HashAndValue{hash:1, value: 2.0}]), true), 0.5);
        assert_eq!(re.learn(&lr_vec(vec![HashAndValue{hash:1, value: 2.0}]), true), 0.45016602);
        assert_eq!(re.learn(&lr_vec(vec![HashAndValue{hash:1, value: 2.0}]), true), 0.40611085);
    }

    #[test]
    fn test_example_importance() {
        let mut mi = model_instance::ModelInstance::new_empty().unwrap();        
        mi.learning_rate = 0.1;
        mi.power_t = 0.0;
        mi.bit_precision = 18;
        mi.optimizer = model_instance::Optimizer::Adagrad;
        mi.fastmath = true;
        
        let mut re = Regressor::new::<optimizer::OptimizerAdagradLUT>(&mi);
        
        let mut fb_instance = lr_vec(vec![HashAndValue{hash: 1, value: 1.0}]);
        fb_instance.example_importance = 0.5;
        assert_eq!(re.learn(&fb_instance, true), 0.5);
        assert_eq!(re.learn(&fb_instance, true), 0.49375027);
        assert_eq!(re.learn(&fb_instance, true), 0.4875807);
    }

}
<|MERGE_RESOLUTION|>--- conflicted
+++ resolved
@@ -132,7 +132,6 @@
         return prediction_probability
     }
     
-<<<<<<< HEAD
     pub fn predict(&self, fb: &feature_buffer::FeatureBuffer) -> f32 {
         // TODO: we should find a way of not using unsafe
         let blocks_list = &self.blocks_boxes[..];
@@ -148,17 +147,6 @@
 
         for v in &self.blocks_boxes {
             v.write_weights_to_buf(output_bufwriter)?;
-=======
-    fn write_weights_to_buf(&self, output_bufwriter: &mut dyn io::Write) -> Result<(), Box<dyn Error>> {
-        // It's OK! I am a limo driver!
-        output_bufwriter.write_u64::<LittleEndian>(self.weights.len() as u64)?;
-        unsafe {
-             let buf_view:&[u8] = slice::from_raw_parts(self.weights.as_ptr() as *const u8, 
-                                              self.weights.len() *mem::size_of::<WeightAndOptimizerData<L>>());
-             output_bufwriter.write_all(buf_view)?;
-        }
->>>>>>> e9562a83
-        
         }
         Ok(())
     }
