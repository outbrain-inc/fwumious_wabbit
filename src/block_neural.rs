--- conflicted
+++ resolved
@@ -63,10 +63,6 @@
     rng: Xoshiro256PlusPlus,
     rng_scratchpad: Vec<u32>,
     dropout_threshold: u32,
-<<<<<<< HEAD
-
-=======
->>>>>>> 6ee783c3
     bias_offset: usize,
 }
 
@@ -211,10 +207,7 @@
                 self.num_neurons,
             );
 
-<<<<<<< HEAD
             // This is actually speed things up considerably.
-=======
->>>>>>> 6ee783c3
             output_tape.copy_from_slice(self.weights.get_unchecked(self.bias_offset..));
             sgemv(
                 b'T',                               //   trans: u8,
@@ -263,11 +256,8 @@
 
         unsafe {
             if update && self.neuron_type == NeuronType::WeightedSum {
-<<<<<<< HEAD
                 // first we need to initialize inputs to zero
                 // TODO - what to think about this buffer
-=======
->>>>>>> 6ee783c3
                 let mut output_errors: [f32; MAX_NUM_INPUTS] = MaybeUninit::uninit().assume_init();
                 output_errors
                     .get_unchecked_mut(0..self.num_inputs)
@@ -289,7 +279,6 @@
                     }
 
                     let general_gradient = output_tape.get_unchecked(j) * self.dropout_inv;
-<<<<<<< HEAD
                     // if this is zero, subsequent multiplications make no sense
                     if general_gradient == 0.0 {
                         continue;
@@ -322,41 +311,6 @@
                         );
                         *self.weights.get_unchecked_mut(self.bias_offset + j) -= update;
                     }
-=======
-
-                    // if this is zero, subsequent multiplications make no sense
-                    if general_gradient == 0.0 {
-                        continue;
-                    }
-
-                    let j_offset = j * self.num_inputs as usize;
-                    for i in 0..self.num_inputs as usize {
-                        let feature_value = input_tape.get_unchecked(i);
-                        let gradient = general_gradient * feature_value;
-                        let update = self.optimizer.calculate_update(
-                            gradient,
-                            &mut self
-                                .weights_optimizer
-                                .get_unchecked_mut(i + j_offset)
-                                .optimizer_data,
-                        );
-                        *output_errors.get_unchecked_mut(i) +=
-                            self.weights.get_unchecked(i + j_offset) * general_gradient;
-                        *self.weights.get_unchecked_mut(i + j_offset) -= update;
-                    }
-                    {
-                        // Updating bias term:
-                        let gradient = general_gradient * 1.0;
-                        let update = self.optimizer.calculate_update(
-                            gradient,
-                            &mut self
-                                .weights_optimizer
-                                .get_unchecked_mut(self.bias_offset + j)
-                                .optimizer_data,
-                        );
-                        *self.weights.get_unchecked_mut(self.bias_offset + j) -= update;
-                    }
->>>>>>> 6ee783c3
 
                     if self.max_norm != 0.0 && fb.example_number % 10 == 0 {
                         let mut wsquaredsum: f32 = 0.000001; // Epsilon
@@ -406,7 +360,6 @@
         block_helpers::forward(further_blocks, fb, pb);
     }
 
-<<<<<<< HEAD
     fn forward_with_cache(
         &self,
         further_blocks: &[Box<dyn BlockTrait>],
@@ -418,8 +371,6 @@
 
         block_helpers::forward_with_cache(further_blocks, fb, pb, caches);
     }
-=======
->>>>>>> 6ee783c3
 
     fn allocate_and_init_weights(&mut self, mi: &model_instance::ModelInstance) {
         debug_assert!(self.output_offset != usize::MAX);
@@ -463,11 +414,6 @@
                     self.weights[i as usize] = normal.sample(&mut self.rng) as f32;
                 }
             }
-<<<<<<< HEAD
-            //            InitType::RandomFirst1 => { for i in 0..self.num_inputs { self.weights[i as usize] = 1.0}},
-            //            InitType::RandomFirst10 => { for i in 0..self.num_inputs { self.weights[i as usize] = 0.0}; self.weights[0] = 1.0;},
-=======
->>>>>>> 6ee783c3
             InitType::One => {
                 for i in 0..self.weights_len {
                     self.weights[i as usize] = 1.0
