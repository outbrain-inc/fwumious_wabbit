#![allow(dead_code)]
#![allow(unused_imports)]
#![allow(unused_variables)]
#![allow(unused_mut)]
#![allow(non_snake_case)]
#![allow(redundant_semicolons)]
use std::error::Error;
use std::path::Path;
use std::fs::File;
use std::io;
use std::io::BufWriter;
use std::io::Write;
use std::io::BufRead;
use std::f32;
use std::collections::VecDeque;
use std::time::Instant;
use flate2::read::MultiGzDecoder;


#[macro_use]
extern crate nom;

mod vwmap;
mod parser;
mod model_instance;
mod feature_buffer;
mod regressor;
mod cmdline;
mod cache;
mod persistence;
mod serving;
mod optimizer;
mod version;
mod consts;
mod block_ffm;
mod block_lr;
mod block_loss_functions;
mod block_helpers;
mod multithread_helpers;
mod feature_transform_parser;
mod feature_transform_executor;

fn main() {
    match main2() {
        Err(e) => {println!("Global error: {:?}", e); std::process::exit(1)},
        Ok(()) => {}
    }    
}

fn main2() -> Result<(), Box<dyn Error>>  {
    // We'll parse once the command line into cl and then different objects will examine it
    let cl = cmdline::parse();

    // Where will we be putting perdictions (if at all)
    let mut predictions_file = match cl.value_of("predictions") {
        Some(filename) => Some(BufWriter::new(File::create(filename)?)),
        None => None      
    };

    let testonly = cl.is_present("testonly");


    let final_regressor_filename = cl.value_of("final_regressor");
    match final_regressor_filename {
        Some(filename) => {
            if !cl.is_present("save_resume") {
                return Err("You need to use --save_resume with --final_regressor, for vowpal wabbit compatibility")?;
            }
            println!("final_regressor = {}", filename);
        },
        None => {}
    };
    
    
    /* setting up the pipeline, either from command line or from existing regressor */
    // we want heal-allocated objects here
    

    if cl.is_present("daemon") {
        let filename = cl.value_of("initial_regressor").expect("Daemon mode only supports serving from --initial regressor");
        println!("initial_regressor = {}", filename);
        println!("WARNING: Command line model parameters will be ignored");
        let (mi2, vw2, re_fixed) = persistence::new_regressor_from_filename(filename, true)?;
        let mut se = serving::Serving::new(&cl, &vw2, Box::new(re_fixed), &mi2)?;
        se.serve()?;
    } else {
        let vw: vwmap::VwNamespaceMap;
        let mut re: regressor::Regressor;
        let mi: model_instance::ModelInstance;

        if let Some(filename) = cl.value_of("initial_regressor") {
            println!("initial_regressor = {}", filename);
            println!("WARNING: Command line model parameters will be ignored");
            let (mi2, vw2, re2) = persistence::new_regressor_from_filename(filename, testonly)?;
            mi = mi2; vw = vw2; re = re2;
        } else {
            // We load vw_namespace_map.csv just so we know all the namespaces ahead of time
            // This is one of the major differences from vowpal
            let input_filename = cl.value_of("data").expect("--data expected");
            let vw_namespace_map_filepath = Path::new(input_filename).parent().expect("Couldn't access path given by --data").join("vw_namespace_map.csv");
            let float_namespaces = model_instance::get_float_namespaces(&cl)?;
            vw = vwmap::VwNamespaceMap::new_from_csv_filepath(vw_namespace_map_filepath, float_namespaces)?;
            mi = model_instance::ModelInstance::new_from_cmdline(&cl, &vw)?;
            re = regressor::get_regressor_with_weights(&mi);
        };
        
        let input_filename = cl.value_of("data").expect("--data expected");
        let mut cache = cache::RecordCache::new(input_filename, cl.is_present("cache"), &vw);
        let mut fbt = feature_buffer::FeatureBufferTranslator::new(&mi);

        let predictions_after:u64 = match cl.value_of("predictions_after") {
            Some(examples) => examples.parse()?,
            None => 0
        };

        let holdout_after_option : Option<u64> = cl.value_of("holdout_after").map(|s| s.parse().unwrap());

        let prediction_model_delay:u64 = match cl.value_of("prediction_model_delay") {
            Some(delay) => delay.parse()?,
            None => 0
        };
        
        let mut delayed_learning_fbs: VecDeque<feature_buffer::FeatureBuffer> = VecDeque::with_capacity(prediction_model_delay as usize);

        // Setup Parser, is rust forcing this disguisting way to do it, or I just don't know the pattern?
        let input = File::open(input_filename)?;
        let mut aa;
        let mut bb;
        let mut bufferred_input: &mut dyn BufRead = match input_filename.ends_with(".gz") {
            true =>  { aa = io::BufReader::new(MultiGzDecoder::new(input)); &mut aa },
            false => { bb = io::BufReader::new(input); &mut bb}
        };

        let mut pa = parser::VowpalParser::new(&vw);

        let now = Instant::now();
        let mut example_num = 0;
        loop {

            let reading_result;
            let buffer:&[u32];
            if !cache.reading {
                reading_result = pa.next_vowpal(&mut bufferred_input);
                buffer = match reading_result {
                        Ok([]) => break, // EOF
                        Ok(buffer2) => buffer2,
<<<<<<< HEAD
                        Err(_e) => return Err(_e)?
=======
                        Err(_e) => return Err(_e)
>>>>>>> 7479cf0d
                };
                if cache.writing {
                        cache.push_record(buffer)?;
                }
            } else {
                reading_result = cache.get_next_record();
                buffer = match reading_result {
                        Ok([]) => break, // EOF
                        Ok(buffer) => buffer,
<<<<<<< HEAD
                        Err(_e) => return Err(_e)?
=======
                        Err(_e) => return Err(_e)
>>>>>>> 7479cf0d
                };
            }
            example_num += 1;
            fbt.translate(buffer, example_num);
            let mut prediction: f32 = 0.0;

            if prediction_model_delay == 0 {
                let update = match holdout_after_option {
                    Some(holdout_after) => !testonly && example_num < holdout_after,
                    None => !testonly
                };
                prediction = re.learn(&fbt.feature_buffer, update);
            } else {
                if example_num > predictions_after {
                    prediction = re.learn(&fbt.feature_buffer, false);
                }
                delayed_learning_fbs.push_back(fbt.feature_buffer.clone());
                if (prediction_model_delay as usize) < delayed_learning_fbs.len() {
                    let delayed_buffer = delayed_learning_fbs.pop_front().unwrap();
                    re.learn(&delayed_buffer, !testonly);
                }
            } 
            
            if example_num > predictions_after {
                match predictions_file.as_mut() {
                    Some(file) =>  write!(file, "{:.6}\n", prediction)?,
                    None => {}
                }
            }
            
        }
        cache.write_finish()?;

        let elapsed = now.elapsed();
        println!("Elapsed: {:.2?} rows: {}", elapsed, example_num);

        match final_regressor_filename {
            Some(filename) => persistence::save_regressor_to_filename(filename, &mi, &vw, re).unwrap(),
            None => {}
        }
    
    }

    Ok(())
}


<|MERGE_RESOLUTION|>--- conflicted
+++ resolved
@@ -144,11 +144,7 @@
                 buffer = match reading_result {
                         Ok([]) => break, // EOF
                         Ok(buffer2) => buffer2,
-<<<<<<< HEAD
-                        Err(_e) => return Err(_e)?
-=======
                         Err(_e) => return Err(_e)
->>>>>>> 7479cf0d
                 };
                 if cache.writing {
                         cache.push_record(buffer)?;
@@ -158,11 +154,7 @@
                 buffer = match reading_result {
                         Ok([]) => break, // EOF
                         Ok(buffer) => buffer,
-<<<<<<< HEAD
-                        Err(_e) => return Err(_e)?
-=======
                         Err(_e) => return Err(_e)
->>>>>>> 7479cf0d
                 };
             }
             example_num += 1;
