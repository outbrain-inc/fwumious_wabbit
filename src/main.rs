--- conflicted
+++ resolved
@@ -23,37 +23,6 @@
 extern crate nom;
 extern crate core;
 
-<<<<<<< HEAD
-mod block_ffm;
-mod block_helpers;
-mod block_loss_functions;
-mod block_lr;
-mod block_misc;
-mod block_monte_carlo;
-mod block_neural;
-mod block_normalize;
-mod block_relu;
-mod cache;
-mod cmdline;
-mod feature_buffer;
-mod feature_transform_executor;
-mod feature_transform_implementations;
-mod feature_transform_parser;
-mod graph;
-mod hogwild;
-mod logging_layer;
-mod model_instance;
-mod multithread_helpers;
-mod optimizer;
-mod parser;
-mod persistence;
-mod port_buffer;
-mod radix_tree;
-mod regressor;
-mod serving;
-mod version;
-mod vwmap;
-=======
 use fw::{cmdline, feature_buffer, logging_layer, regressor};
 use fw::cache::RecordCache;
 use fw::feature_buffer::FeatureBufferTranslator;
@@ -65,7 +34,6 @@
 use fw::regressor::{get_regressor_with_weights, Regressor};
 use fw::serving::Serving;
 use fw::vwmap::VwNamespaceMap;
->>>>>>> 34519faa
 
 fn main() {
     logging_layer::initialize_logging_layer();
