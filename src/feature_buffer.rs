--- conflicted
+++ resolved
@@ -3,13 +3,10 @@
 use crate::parser;
 use crate::feature_transform_executor;
 use crate::feature_transform_parser;
-<<<<<<< HEAD
 use fasthash::murmur3;
-=======
 use std::cell::RefCell;
 use std::sync::Arc;
 
->>>>>>> e1e5d3c9
 
 const VOWPAL_FNV_PRIME:u32 = 16777619;	// vowpal magic number
 //const CONSTANT_NAMESPACE:usize = 128;
@@ -228,14 +225,9 @@
             let mut output_len:usize = 0;
             let mut hashes_vec_in : &mut Vec<HashAndValue> = &mut self.hashes_vec_in;
             let mut hashes_vec_out : &mut Vec<HashAndValue> = &mut self.hashes_vec_out;
-<<<<<<< HEAD
 //            for feature_combo_desc in &self.model_instance.feature_combo_descs {
             for (combo_index, feature_combo_desc) in self.model_instance.feature_combo_descs.iter().enumerate() {
                 let combo_index = combo_index as u32;
-=======
-//            for feature_combo_desc in &self.model_instance.feature_combo_descs {     // We have to do this due to audit mode :(
-            for (feature_combo_n, feature_combo_desc) in self.model_instance.feature_combo_descs.iter().enumerate() {
->>>>>>> e1e5d3c9
                 let feature_combo_weight = feature_combo_desc.weight;
                 // we unroll first iteration of the loop and optimize
                 let num_namespaces:usize = feature_combo_desc.feature_indices.len() ;
@@ -249,7 +241,7 @@
                     });
                     if self.model_instance.audit_mode {
                         while lr_buffer.len() > self.feature_buffer.lr_buffer_audit.len() {
-                            self.feature_buffer.lr_buffer_audit.push(feature_combo_n as i32);
+                            self.feature_buffer.lr_buffer_audit.push(combo_index as i32);
                         }
                     }
                 } else {
@@ -276,7 +268,7 @@
                     }
                     if self.model_instance.audit_mode {
                         while lr_buffer.len() > self.feature_buffer.lr_buffer_audit.len() {
-                            self.feature_buffer.lr_buffer_audit.push(feature_combo_n as i32);
+                            self.feature_buffer.lr_buffer_audit.push(combo_index as i32);
                         }
                     }
 
@@ -285,17 +277,13 @@
             // add the constant
             if self.model_instance.add_constant_feature {
                     lr_buffer.push(HashAndValue{hash: CONSTANT_HASH & self.lr_hash_mask,
-<<<<<<< HEAD
                                                 value: 1.0,
                                                 combo_index: u32::MAX});
-=======
-                                                value: 1.0});
                     if self.model_instance.audit_mode {
                         while lr_buffer.len() > self.feature_buffer.lr_buffer_audit.len() {
                             self.feature_buffer.lr_buffer_audit.push(-1);   // -1 denotes the constant
                         }
                     }
->>>>>>> e1e5d3c9
             }
 
             // FFM loops have not been optimized yet
