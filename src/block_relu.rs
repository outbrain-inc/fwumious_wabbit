--- conflicted
+++ resolved
@@ -132,7 +132,6 @@
         block_helpers::forward(further_blocks, fb, pb);
     }
 
-<<<<<<< HEAD
     fn forward_with_cache(
         &self,
         further_blocks: &[Box<dyn BlockTrait>],
@@ -142,19 +141,6 @@
     ) {
         self.internal_forward(pb);
         block_helpers::forward_with_cache(further_blocks, fb, pb, caches);
-=======
-        unsafe {
-            for i in 0..self.num_inputs {
-                let w = *pb.tape.get_unchecked_mut(self.input_offset + i);
-                if w < 0.0 {
-                    *pb.tape.get_unchecked_mut(self.output_offset + i) = 0.0;
-                } else {
-                    *pb.tape.get_unchecked_mut(self.output_offset + i) = w;
-                }
-            }
-            block_helpers::forward(further_blocks, fb, pb);
-        }
->>>>>>> 6ee783c3
     }
 }
 
