--- conflicted
+++ resolved
@@ -22,13 +22,8 @@
     input: graph::BlockPtrOutput,
 ) -> Result<graph::BlockPtrOutput, Box<dyn Error>> {
     let num_inputs = bg.get_num_output_values(vec![&input]);
-<<<<<<< HEAD
-    assert!(num_inputs != 0);
-    let block = Box::new(BlockRELU {
-=======
     assert_ne!(num_inputs, 0);
     let mut block = Box::new(BlockRELU {
->>>>>>> 9b8fac91
         output_offset: usize::MAX,
         input_offset: usize::MAX,
         num_inputs,
@@ -50,13 +45,8 @@
     }
 
     fn get_num_output_values(&self, output: graph::OutputSlot) -> usize {
-<<<<<<< HEAD
-        assert!(output.get_output_index() == 0);
-        self.num_inputs
-=======
         assert_eq!(output.get_output_index(), 0);
         return self.num_inputs;
->>>>>>> 9b8fac91
     }
 
     fn set_input_offset(&mut self, input: graph::InputSlot, offset: usize) {
