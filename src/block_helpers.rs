use std::error::Error;
use crate::optimizer::OptimizerTrait;
use std::io;
use std::slice;
use std::mem::{self, MaybeUninit};
use std::cmp::min;
use std::ops::Deref;
use crate::optimizer::OptimizerSGD;
use std::marker::PhantomData;
use serde_json::{Value, Number};
use crate::feature_buffer;
use crate::regressor::BlockTrait;

#[derive(Clone, Debug)]
#[repr(C)]
pub struct Weight {
    pub weight: f32, 
}

#[derive(Clone, Debug)]
#[repr(C)]
pub struct WeightAndOptimizerData<L:OptimizerTrait> {
    pub weight: f32, 
    pub optimizer_data: L::PerWeightStore,
}

#[macro_export]
macro_rules! assert_epsilon {
    ($x:expr, $y:expr) => {
        if !($x - $y < 0.0000001 || $y - $x < 0.0000001) { panic!(); }
    }
}




// It's OK! I am a limo driver!
pub fn read_weights_from_buf<L:OptimizerTrait>(weights: &mut Vec<WeightAndOptimizerData<L>>, input_bufreader: &mut dyn io::Read) -> Result<(), Box<dyn Error>> {
    if weights.len() == 0 {
        return Err(format!("Loading weights to unallocated weighs buffer"))?;
    }
    unsafe {
        let mut buf_view:&mut [u8] = slice::from_raw_parts_mut(weights.as_mut_ptr() as *mut u8, 
                                         weights.len() *mem::size_of::<WeightAndOptimizerData<L>>());
        input_bufreader.read_exact(&mut buf_view)?;
    }
    Ok(())
}


pub fn write_weights_to_buf<L:OptimizerTrait>(weights: &Vec<WeightAndOptimizerData<L>>, output_bufwriter: &mut dyn io::Write) -> Result<(), Box<dyn Error>> {
    if weights.len() == 0 {
        return Err(format!("Writing weights of unallocated weights buffer"))?;
    }
    unsafe {
         let buf_view:&[u8] = slice::from_raw_parts(weights.as_ptr() as *const u8, 
                                          weights.len() *mem::size_of::<WeightAndOptimizerData<L>>());
         output_bufwriter.write_all(buf_view)?;
    }
    Ok(())
}


pub fn read_weights_only_from_buf2<L:OptimizerTrait>(weights_len: usize, out_weights: &mut Vec<WeightAndOptimizerData<OptimizerSGD>>, input_bufreader: &mut dyn io::Read) -> Result<(), Box<dyn Error>> {
    const BUF_LEN:usize = 1024 * 1024;
    let mut in_weights: Vec<WeightAndOptimizerData::<L>> = Vec::with_capacity(BUF_LEN as usize);
    let mut remaining_weights = weights_len;
    let mut out_idx: usize = 0;
    if weights_len != out_weights.len() {
        return Err(format!("read_weights_only_from_buf2 - number of weights to read ({}) and number of weights allocated ({}) isn't the same", weights_len, out_weights.len()))?;
    }

    unsafe {
        while remaining_weights > 0 {
            let chunk_size = min(remaining_weights, BUF_LEN);
            in_weights.set_len(chunk_size);
            let mut in_weights_view:&mut [u8] = slice::from_raw_parts_mut(in_weights.as_mut_ptr() as *mut u8, 
                                         chunk_size * mem::size_of::<WeightAndOptimizerData<L>>());
            input_bufreader.read_exact(&mut in_weights_view)?;
            for w in &in_weights {
                //out_weights.push(WeightAndOptimizerData{weight:w.weight, optimizer_data: std::marker::PhantomData{}});
                out_weights.get_unchecked_mut(out_idx).weight = w.weight;
                out_idx += 1;
            }
            remaining_weights -= chunk_size;
        }
    }    
    Ok(())
}


/// This function is used only in tests to run a single block with given loss function
pub fn slearn<'a>(block_run: &mut Box<dyn BlockTrait>, 
                    block_loss_function: &mut Box<dyn BlockTrait>,
                    fb: &feature_buffer::FeatureBuffer, 
                    update: bool) -> f32 {

    unsafe {
        let block_loss_function: Box<dyn BlockTrait> = mem::transmute(& *block_loss_function.deref().deref());
        let mut further_blocks_v: Vec<Box<dyn BlockTrait>> = vec![block_loss_function];
        let further_blocks = &mut further_blocks_v[..];
        let (prediction_probability, general_gradient) = block_run.forward_backward(further_blocks, 0.0, fb, update);
        // black magic here: forget about further blocks that we got through transmute:
        further_blocks_v.set_len(0);
        return prediction_probability
    }
}

/// This function is used only in tests to run a single block with given loss function
pub fn spredict<'a>(block_run: &mut Box<dyn BlockTrait>, 
                    block_loss_function: &mut Box<dyn BlockTrait>,
                    fb: &feature_buffer::FeatureBuffer, 
                    update: bool) -> f32 {

    unsafe {
        let block_loss_function: Box<dyn BlockTrait> = mem::transmute(& *block_loss_function.deref().deref());
        let mut further_blocks_v: Vec<Box<dyn BlockTrait>> = vec![block_loss_function];
        let further_blocks = & further_blocks_v[..];
        let prediction_probability = block_run.forward(further_blocks, 0.0, fb);
        // black magic here: forget about further blocks that we got through transmute:
        further_blocks_v.set_len(0);
        return prediction_probability
    }
}

<<<<<<< HEAD
=======
pub fn f32_to_json(f: f32) -> Value {
    let n = Number::from_f64(f as f64);
    match n {
        Some(v) => return Value::Number(v),
        None => return Value::String(format!("{}", f).to_string()) 
    };
}
>>>>>>> 2eff8e8b

<|MERGE_RESOLUTION|>--- conflicted
+++ resolved
@@ -123,8 +123,6 @@
     }
 }
 
-<<<<<<< HEAD
-=======
 pub fn f32_to_json(f: f32) -> Value {
     let n = Number::from_f64(f as f64);
     match n {
@@ -132,5 +130,4 @@
         None => return Value::String(format!("{}", f).to_string()) 
     };
 }
->>>>>>> 2eff8e8b
 
