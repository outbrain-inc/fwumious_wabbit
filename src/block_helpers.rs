--- conflicted
+++ resolved
@@ -109,10 +109,6 @@
 /// This function is used only in tests to run a single block with given loss function
 pub fn spredict<'a>(block_run: &mut Box<dyn BlockTrait>, 
                     block_loss_function: &mut Box<dyn BlockTrait>,
-<<<<<<< HEAD
-                    fb: &feature_buffer::FeatureBuffer
-                    ) -> f32 {
-=======
                     fb: &feature_buffer::FeatureBuffer, 
                     update: bool) -> f32 {
 
@@ -120,19 +116,6 @@
         let block_loss_function: Box<dyn BlockTrait> = mem::transmute(& *block_loss_function.deref().deref());
         let mut further_blocks_v: Vec<Box<dyn BlockTrait>> = vec![block_loss_function];
         let further_blocks = & further_blocks_v[..];
-        let prediction_probability = block_run.forward(further_blocks, 0.0, fb);
-        // black magic here: forget about further blocks that we got through transmute:
-        further_blocks_v.set_len(0);
-        return prediction_probability
-    }
-}
-
->>>>>>> 6f51a4da
-
-    unsafe {
-        let block_loss_function: Box<dyn BlockTrait> = mem::transmute(& *block_loss_function.deref().deref());
-        let mut further_blocks_v: Vec<Box<dyn BlockTrait>> = vec![block_loss_function];
-        let further_blocks = &mut further_blocks_v[..];
         let prediction_probability = block_run.forward(further_blocks, 0.0, fb);
         // black magic here: forget about further blocks that we got through transmute:
         further_blocks_v.set_len(0);
