--- conflicted
+++ resolved
@@ -123,7 +123,6 @@
     }
 }
 
-<<<<<<< HEAD
 pub fn f32_to_json(f: f32) -> Value {
     let n = Number::from_f64(f as f64);
     match n {
@@ -132,7 +131,3 @@
     };
 }
 
-
-=======
->>>>>>> 0ca89a62
-
