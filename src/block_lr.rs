--- conflicted
+++ resolved
@@ -103,14 +103,10 @@
              fb: &feature_buffer::FeatureBuffer) -> f32 {
         let mut wsum:f32 = 0.0;
         unsafe {
-            for val in fb.lr_buffer.iter() {
+            for val in &fb.lr_buffer {
                 let feature_hash_index = val.hash as usize;
                 let feature_value:f32 = val.value;
-<<<<<<< HEAD
-                wsum += self.weights.get_unchecked(hash).weight * feature_value;
-=======
                 wsum += self.weights.get_unchecked(feature_hash_index).weight * feature_value;
->>>>>>> 2eff8e8b
             }
         }
         let wsum_output = wsum_input + wsum;
