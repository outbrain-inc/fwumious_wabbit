--- conflicted
+++ resolved
@@ -134,11 +134,6 @@
         pb: &mut port_buffer::PortBuffer,
         update: bool,
     ) {
-<<<<<<< HEAD
-=======
-        debug_assert!(self.output_offset != usize::MAX);
-
->>>>>>> 6ee783c3
         unsafe {
             self.internal_forward(fb, pb);
 
@@ -173,7 +168,6 @@
         block_helpers::forward(further_blocks, fb, pb);
     }
 
-<<<<<<< HEAD
     fn forward_with_cache(
         &self,
         further_blocks: &[Box<dyn BlockTrait>],
@@ -186,9 +180,6 @@
             self.forward(further_blocks, fb, pb);
             return;
         };
-=======
-        let fbuf = &fb.lr_buffer;
->>>>>>> 6ee783c3
 
         let BlockCache::LR {
             lr,
