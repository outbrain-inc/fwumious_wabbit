--- conflicted
+++ resolved
@@ -94,14 +94,9 @@
     
     fn forward(&self, 
              further_blocks: &[Box<dyn BlockTrait>], 
-<<<<<<< HEAD
-             wsum_in: f32, 
-             fb: &feature_buffer::FeatureBuffer) -> f32 {
-=======
              wsum_input: f32, 
              fb: &feature_buffer::FeatureBuffer) -> f32 {
         let fbuf = &fb.lr_buffer;
->>>>>>> 592f6300
         let mut wsum:f32 = 0.0;
         unsafe {
             for val in fb.lr_buffer.iter() {
@@ -111,11 +106,7 @@
             }
         }
         let (next_regressor, further_blocks) = further_blocks.split_at(1);
-<<<<<<< HEAD
-        let prediction_probability = next_regressor[0].forward(further_blocks, wsum_in + wsum, fb);
-=======
         let prediction_probability = next_regressor[0].forward(further_blocks, wsum + wsum_input, fb);
->>>>>>> 592f6300
         prediction_probability         
     }
     
