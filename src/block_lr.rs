--- conflicted
+++ resolved
@@ -104,15 +104,9 @@
         let mut wsum:f32 = 0.0;
         unsafe {
             for val in fb.lr_buffer.iter() {
-<<<<<<< HEAD
                 let feature_hash_index = val.hash as usize;
                 let feature_value:f32 = val.value;
                 wsum += self.weights.get_unchecked(feature_hash_index).weight * feature_value;
-=======
-                let hash = val.hash as usize;
-                let feature_value:f32 = val.value;
-                wsum += self.weights.get_unchecked(hash).weight * feature_value;
->>>>>>> 0ca89a62
             }
         }
         let wsum_output = wsum_input + wsum;
@@ -231,7 +225,7 @@
         assert_eq!(slearn(&mut re, &mut lossf, &fb, false), 0.475734);
         fb.audit_mode = true;
         fb.reset_audit_json();
-        assert_eq!(spredict(&mut re, &mut lossf, &fb), 0.475734);
+        assert_eq!(spredict(&mut re, &mut lossf, &fb, true), 0.475734);
         let audit1 = format!("{}", to_string_pretty(&fb.audit_json).unwrap());
         println!("{}", audit1);
         fb.reset_audit_json();
