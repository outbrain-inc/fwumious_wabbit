--- conflicted
+++ resolved
@@ -25,7 +25,7 @@
     Adagrad = 2,
 }
 
-pub type FieldDesc = Vec<usize>;
+pub type FieldDesc = Vec<u32>;
 
 
 #[derive(Serialize, Deserialize, Debug, Clone)]
@@ -38,11 +38,7 @@
     pub hash_mask: u32,		// DEPRECATED, UNUSED -- this is recalculated in feature_buffer.rs
     pub add_constant_feature: bool,
     pub feature_combo_descs: Vec<FeatureComboDesc>,
-<<<<<<< HEAD
-    pub ffm_fields: Vec<Vec<u32>>,
-=======
     pub ffm_fields: Vec<FieldDesc>,
->>>>>>> 7479cf0d
     #[serde(default = "default_u32_zero")]
     pub ffm_k: u32,
     #[serde(default = "default_u32_zero")]
@@ -83,20 +79,19 @@
 fn default_optimizer_adagrad() -> Optimizer{Optimizer::Adagrad}
 
 
-<<<<<<< HEAD
-pub fn get_float_namespaces<'a>(cl: &clap::ArgMatches<'a>) -> Result<(String, u32), Box<dyn Error>> {
+pub fn get_float_namespaces<'a>(cl: &clap::ArgMatches<'a>) -> Result<(Vec<String>, u32), Box<dyn Error>> {
    if let Some(in_v) = cl.value_of("float_namespaces") {
        let prefix_skip:u32 = match cl.value_of("float_namespaces_skip_prefix") {
            Some(prefix_skip_str) => prefix_skip_str.parse()?,
            None => 0,
        };
-       Ok((in_v.to_owned(), prefix_skip))
+       let namespaces_verbose: Vec<String> = in_v.split(",").map(|x| x.to_string()).collect();  // verbose names are separated by comma
+       Ok((namespaces_verbose, prefix_skip))
    } else {
-       Ok(("".to_owned(), 0))
+       Ok((vec![], 0))
    }
 }
 
-=======
 fn create_feature_combo_desc(vw: &vwmap::VwNamespaceMap, s: &str) -> Result<FeatureComboDesc, Box<dyn Error>> {
 
     let vsplit: Vec<&str> = s.split(":").collect(); // We use : as a delimiter for weight
@@ -110,11 +105,11 @@
 
 
     let namespaces_str = vsplit[0];
-    let mut feature_indices: Vec<usize> = Vec::new();
+    let mut feature_indices: Vec<u32> = Vec::new();
     for char in namespaces_str.chars() {
        // create an list of indexes dfrom list of namespace chars
        let index = match vw.map_vwname_to_index.get(&vec![char as u8]) {
-           Some(index) => *index,
+           Some(index) => *index as u32,
            None => return Err(Box::new(IOError::new(ErrorKind::Other, format!("Unknown namespace char in command line: {}", char))))
        };
        feature_indices.push(index);
@@ -140,11 +135,11 @@
     }
     
     let namespaces_verbose: Vec<&str> = vsplit[0].split(",").collect();  // verbose names are separated by comma
-    let mut feature_indices: Vec<usize> = Vec::new();
+    let mut feature_indices: Vec<u32> = Vec::new();
     for namespace_verbose in namespaces_verbose {
        // create an list of indexes dfrom list of namespace chars
        let index = match vw.map_name_to_index.get(namespace_verbose) {
-           Some(index) => *index,
+           Some(index) => *index as u32,
            None => return Err(Box::new(IOError::new(ErrorKind::Other, format!("Unknown verbose namespace command line: {}", namespace_verbose))))
        };
        feature_indices.push(index);
@@ -155,23 +150,6 @@
                         })
 }
 
-fn create_field_desc_from_verbose(vw: &vwmap::VwNamespaceMap, s: &str) -> Result<FieldDesc, Box<dyn Error>> {
-    let vsplit: Vec<&str> = s.split(":").collect(); // We use : as a delimiter for weight
-    if vsplit.len() > 1 {
-        return Err(Box::new(IOError::new(ErrorKind::Other, format!("Fields currently do not support passing a value via : {:?}", s))))
-    }
-    let namespaces_verbose: Vec<&str> = s.split(",").collect();  // verbose names are separated by comma
-    let mut field: FieldDesc = Vec::new();
-    for namespace_verbose in namespaces_verbose {
-        let index = match vw.map_name_to_index.get(namespace_verbose) {
-            Some(index) => *index,
-            None => return Err(Box::new(IOError::new(ErrorKind::Other, format!("Unknown verbose namespace in command line: {}", namespace_verbose))))
-        };
-        field.push(index);
-    }
-    Ok(field)
-}
->>>>>>> 7479cf0d
 
 impl ModelInstance {
     pub fn new_empty() -> Result<ModelInstance, Box<dyn Error>> {
@@ -229,6 +207,19 @@
                             })
     }
 
+    fn create_field_desc_from_verbose(&self, vw: &vwmap::VwNamespaceMap, s: &str) -> Result<FieldDesc, Box<dyn Error>> {
+        let vsplit: Vec<&str> = s.split(":").collect(); // We use : as a delimiter for weight
+        if vsplit.len() > 1 {
+            return Err(Box::new(IOError::new(ErrorKind::Other, format!("Fields currently do not support passing a value via : {:?}", s))))
+        }
+        let namespaces_verbose: Vec<&str> = s.split(",").collect();  // verbose names are separated by comma
+        let mut field: FieldDesc = Vec::new();
+        for namespace_verbose in namespaces_verbose {
+            let index = feature_transform_parser::get_namespace_id_verbose(&self.transform_namespaces, vw, namespace_verbose)?;
+            field.push(index);
+        }
+        Ok(field)
+    }
 
     
     pub fn new_from_cmdline<'a>(cl: &clap::ArgMatches<'a>, vw: &vwmap::VwNamespaceMap) -> Result<ModelInstance, Box<dyn Error>> {
@@ -285,29 +276,9 @@
             }
         }
 
-<<<<<<< HEAD
-
-
-        if let Some(in_v) = cl.value_of("lrqfa") {
-            let vsplit: Vec<&str> = in_v.split("-").collect(); // We use - as a delimiter instead of first numbers as vowpal does it
-            if vsplit.len() != 2 {
-                return Err(Box::new(IOError::new(ErrorKind::Other, format!("--lrqfa takes namespaces-k, example: \"ABC-12\", your string was: \"{}\"", in_v))))
-            }
-            let namespaces_str = vsplit[0];
-            let k_str = vsplit[1];
-            for char in namespaces_str.chars() {
-                // create an list of indexes dfrom list of namespace chars
-                let index = feature_transform_parser::get_namespace_id(&mi.transform_namespaces, vw, char)?;
-                mi.ffm_fields.push(vec![index]);
-            }
-            mi.ffm_k = k_str.parse().expect("Number expected");
-            if mi.ffm_k > consts::FFM_MAX_K as u32{
-                return Err(Box::new(IOError::new(ErrorKind::Other, format!("Maximum ffm_k is: {}, passed: {}", consts::FFM_MAX_K, mi.ffm_k))))
-=======
         if let Some(in_v) = cl.values_of("linear") {
             for value_str in in_v {                
                 mi.feature_combo_descs.push(create_feature_combo_desc_from_verbose(vw, value_str)?);
->>>>>>> 7479cf0d
             }
         }
 
@@ -344,14 +315,12 @@
                 let mut field: Vec<u32>= Vec::new();
                 for char in namespaces_str.chars() {
                     //println!("K: {}", char);
-<<<<<<< HEAD
                     let index = feature_transform_parser::get_namespace_id(&mi.transform_namespaces, vw, char)?;
-=======
-                    let index = match vw.map_vwname_to_index.get(&vec![char as u8]) {
+/*                    let index = match vw.map_vwname_to_index.get(&vec![char as u8]) {
                         Some(index) => *index,
                         None => return Err(Box::new(IOError::new(ErrorKind::Other, format!("Unknown namespace char in command line: {}", char))))
                     };
->>>>>>> 7479cf0d
+*/
                     field.push(index);
                 }
                 mi.ffm_fields.push(field);
@@ -360,7 +329,7 @@
 
         if let Some(in_v) = cl.values_of("ffm_field_verbose") {
             for value_str in in_v {
-                mi.ffm_fields.push(create_field_desc_from_verbose(vw, value_str)?);
+                mi.ffm_fields.push(mi.create_field_desc_from_verbose(vw, value_str)?);
             }
         }
         
@@ -484,28 +453,17 @@
 B,featureB
 C,featureC
 "#;
-<<<<<<< HEAD
-        let vw = vwmap::VwNamespaceMap::new(vw_map_string, ("".to_string(), 0)).unwrap();
+        let vw = vwmap::VwNamespaceMap::new(vw_map_string, (vec![], 0)).unwrap();
         let mi = ModelInstance::new_empty().unwrap();        
         
-        let aa = mi.create_feature_combo_desc(&vw, "A").unwrap();
-        assert_eq!(aa, FeatureComboDesc {
-=======
-        let vw = vwmap::VwNamespaceMap::new(vw_map_string).unwrap();
-        let result = create_feature_combo_desc(&vw, "A").unwrap();
+        let result = mi.create_feature_combo_desc(&vw, "A").unwrap();
         assert_eq!(result, FeatureComboDesc {
->>>>>>> 7479cf0d
                                 feature_indices: vec![0],
                                 weight: 1.0
                                 });
         
-<<<<<<< HEAD
-        let aa = mi.create_feature_combo_desc(&vw, "BA:1.5").unwrap();
-        assert_eq!(aa, FeatureComboDesc {
-=======
-        let result = create_feature_combo_desc(&vw, "BA:1.5").unwrap();
+        let result = mi.create_feature_combo_desc(&vw, "BA:1.5").unwrap();
         assert_eq!(result, FeatureComboDesc {
->>>>>>> 7479cf0d
                                 feature_indices: vec![1,0],
                                 weight: 1.5
                                 });
@@ -519,14 +477,9 @@
 B,featureB:3
 "#;
         // The main point is that weight in feature names from vw_map_str is ignored
-<<<<<<< HEAD
-        let vw = vwmap::VwNamespaceMap::new(vw_map_string, ("".to_string(), 0)).unwrap();
+        let vw = vwmap::VwNamespaceMap::new(vw_map_string, (vec![], 0)).unwrap();
         let mi = ModelInstance::new_empty().unwrap();        
-        let aa = mi.create_feature_combo_desc(&vw, "BA:1.5").unwrap();
-        assert_eq!(aa, FeatureComboDesc {
-=======
-        let vw = vwmap::VwNamespaceMap::new(vw_map_string).unwrap();
-        let result = create_feature_combo_desc(&vw, "BA:1.5").unwrap();
+        let result = mi.create_feature_combo_desc(&vw, "BA:1.5").unwrap();
         assert_eq!(result, FeatureComboDesc {
                                 feature_indices: vec![1,0],
                                 weight: 1.5
@@ -541,7 +494,7 @@
 B,featureB
 C,featureC
 "#;
-        let vw = vwmap::VwNamespaceMap::new(vw_map_string).unwrap();
+        let vw = vwmap::VwNamespaceMap::new(vw_map_string, (vec![], 0)).unwrap();
         let result = create_feature_combo_desc_from_verbose(&vw, "featureA").unwrap();
         assert_eq!(result, FeatureComboDesc {
                                 feature_indices: vec![0],
@@ -550,7 +503,6 @@
         
         let result = create_feature_combo_desc_from_verbose(&vw, "featureB,featureA:1.5").unwrap();
         assert_eq!(result, FeatureComboDesc {
->>>>>>> 7479cf0d
                                 feature_indices: vec![1,0],
                                 weight: 1.5
                                 });
@@ -568,16 +520,17 @@
 B,featureB
 C,featureC
 "#;
-        let vw = vwmap::VwNamespaceMap::new(vw_map_string).unwrap();
-
-        let result = create_field_desc_from_verbose(&vw, "featureA").unwrap();
+        let vw = vwmap::VwNamespaceMap::new(vw_map_string, (vec![], 0)).unwrap();
+        let mi = ModelInstance::new_empty().unwrap();        
+
+        let result = mi.create_field_desc_from_verbose(&vw, "featureA").unwrap();
         assert_eq!(result, vec![0]);
 
-        let result = create_field_desc_from_verbose(&vw, "featureA,featureC").unwrap();
+        let result = mi.create_field_desc_from_verbose(&vw, "featureA,featureC").unwrap();
         assert_eq!(result, vec![0,2]);
 
 
-        let result = create_field_desc_from_verbose(&vw, "featureA,featureC:3");
+        let result = mi.create_field_desc_from_verbose(&vw, "featureA,featureC:3");
         assert!(result.is_err());
         assert_eq!(format!("{:?}", result), "Err(Custom { kind: Other, error: \"Fields currently do not support passing a value via : \\\"featureA,featureC:3\\\"\" })");
         
