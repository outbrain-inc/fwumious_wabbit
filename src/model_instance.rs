use std::error::Error;
use std::io::Error as IOError;
use std::io::ErrorKind;

use std::io::Read;
use std::fs::File;
use serde::{Serialize,Deserialize};
use serde_json::{Value};
use std::collections::HashMap;


use crate::vwmap;
use crate::consts;
use crate::feature_transform_parser;


#[derive(Serialize, Deserialize, Debug, Clone, PartialEq)]
pub struct FeatureComboDesc {
    pub feature_indices: Vec<u32>,
    pub weight:f32,
}


#[derive(Serialize, Deserialize, Debug, Clone)]
pub struct AuditData {
    pub namespace_index_to_string: HashMap<u32, String>,
    pub combo_index_to_string: HashMap<i32, String>,
    pub field_index_to_string: HashMap<u32, String>,
}



#[derive(Serialize, Deserialize, Debug, Clone, PartialEq, Copy)]
pub enum Optimizer {
    SGD = 1,
    Adagrad = 2,
}

pub type FieldDesc = Vec<u32>;


#[derive(Serialize, Deserialize, Debug, Clone)]
pub struct ModelInstance {
    pub learning_rate: f32,    
    #[serde(default = "default_f32_zero")]
    pub minimum_learning_rate: f32,
    pub power_t: f32,
    pub bit_precision: u8,
    pub hash_mask: u32,		// DEPRECATED, UNUSED -- this is recalculated in feature_buffer.rs
    pub add_constant_feature: bool,
    pub feature_combo_descs: Vec<FeatureComboDesc>,
    pub ffm_fields: Vec<FieldDesc>,
    #[serde(default = "default_u32_zero")]
    pub ffm_k: u32,
    #[serde(default = "default_u32_zero")]
    pub ffm_bit_precision: u32,
    #[serde(default = "default_bool_false")]
    pub ffm_separate_vectors: bool, // DEPRECATED, UNUSED
    #[serde(default = "default_bool_false")]
    pub fastmath: bool,

    #[serde(default = "default_f32_zero")]
    pub ffm_k_threshold: f32,
    #[serde(default = "default_f32_zero")]
    pub ffm_init_center: f32,
    #[serde(default = "default_f32_zero")]
    pub ffm_init_width: f32,
    #[serde(default = "default_f32_zero")]
    pub ffm_init_zero_band: f32,	// from 0.0 to 1.0, percentage of ffm_init_width
    #[serde(default = "default_f32_zero")]
    pub ffm_init_acc_gradient: f32,
    #[serde(default = "default_f32_zero")]
    pub init_acc_gradient: f32,
    // these are only used for learning, so it doesnt matter they got set to zero as default        
    #[serde(default = "default_f32_zero")]
    pub ffm_learning_rate: f32,    
    #[serde(default = "default_f32_zero")]
    pub ffm_power_t: f32,

    #[serde(default = "default_bool_false")]
    pub attention: bool,
    #[serde(default = "default_f32_zero")]
    pub attention_learning_rate: f32,    
    #[serde(default = "default_f32_zero")]
    pub attention_power_t: f32,
    #[serde(default = "default_f32_zero")]
    pub attention_init_acc_gradient: f32,
    #[serde(default = "default_f32_zero")]
    pub attention_l2: f32,
    #[serde(default = "default_f32_zero")]
    pub attention_snap_to_zero: f32,

    #[serde(default = "default_f32_zero")]
    pub l2: f32,


    #[serde(default = "default_optimizer_adagrad")]
    pub optimizer: Optimizer,
    
    pub transform_namespaces: feature_transform_parser::NamespaceTransforms,
    
    
    #[serde(default = "default_bool_false")]
    pub audit_mode: bool,

    #[serde(default = "default_audit_data_option")]
    pub audit_aux_data: Option<AuditData>,
}





fn default_u32_zero() -> u32{0}
fn default_f32_zero() -> f32{0.0}
fn default_bool_false() -> bool{false}
fn default_optimizer_adagrad() -> Optimizer{Optimizer::Adagrad}
pub fn default_audit_data() -> AuditData {
    AuditData{
        namespace_index_to_string: HashMap::new(),
        combo_index_to_string: HashMap::new(),
        field_index_to_string: HashMap::new(),
    }
}
fn default_audit_data_option() -> Option<AuditData>{None}



pub fn get_float_namespaces<'a>(cl: &clap::ArgMatches<'a>) -> Result<(Vec<String>, u32), Box<dyn Error>> {
   if let Some(in_v) = cl.value_of("float_namespaces") {
       let prefix_skip:u32 = match cl.value_of("float_namespaces_skip_prefix") {
           Some(prefix_skip_str) => prefix_skip_str.parse()?,
           None => 0,
       };
       let namespaces_verbose: Vec<String> = in_v.split(",").map(|x| x.to_string()).collect();  // verbose names are separated by comma
       Ok((namespaces_verbose, prefix_skip))
   } else {
       Ok((vec![], 0))
   }
}



impl ModelInstance {
    pub fn new_empty() -> Result<ModelInstance, Box<dyn Error>> {
        let mi = ModelInstance {
            learning_rate: 0.5, // vw default
            ffm_learning_rate: 0.5, // vw default
            minimum_learning_rate: 0.0, 
            bit_precision: 18,      // vw default
            hash_mask: 0, // DEPRECATED, UNUSED
            power_t: 0.5,
            ffm_power_t: 0.5,
            add_constant_feature: true,
            feature_combo_descs: Vec::new(),
            ffm_fields: Vec::new(),
            ffm_k: 0,
            ffm_bit_precision: 18,
            ffm_separate_vectors: false, // DEPRECATED, UNUSED
            fastmath: true,
            ffm_k_threshold: 0.0,
            ffm_init_center: 0.0,
            ffm_init_width: 0.0,
            ffm_init_zero_band: 0.0,
            ffm_init_acc_gradient: 0.0,
            init_acc_gradient: 1.0,
            attention: false,
            attention_init_acc_gradient: 1.0,
            attention_power_t: 0.25,
            attention_learning_rate: 0.1,            
            attention_l2: 0.0,            
            attention_snap_to_zero: 0.0,            
            optimizer: Optimizer::SGD,
            transform_namespaces: feature_transform_parser::NamespaceTransforms::new(),
<<<<<<< HEAD
            l2: 0.0,
=======
            audit_mode: false,
            audit_aux_data: None,
>>>>>>> e1e5d3c9
        };
        Ok(mi)
    }

    pub fn enable_audit(&mut self, vw: &vwmap::VwNamespaceMap) {
        let mut audit_aux_data = default_audit_data();

        for vw_entry in &vw.vw_source.entries {
            audit_aux_data.namespace_index_to_string.insert(vw_entry.namespace_index, vw_entry.namespace_verbose.to_string());
        }

        for (combo_index, combo_desc) in self.feature_combo_descs.iter().enumerate() {
            let mut names_list: Vec<String> = Vec::new();
            for namespace_index in &combo_desc.feature_indices {
                names_list.push(audit_aux_data.namespace_index_to_string[namespace_index].to_string());
            }
            
            audit_aux_data.combo_index_to_string.insert(combo_index as i32, names_list.join(","));
        }
        audit_aux_data.combo_index_to_string.insert(-1, "Constant_feature".to_string());

        for (field_index, field_vec) in self.ffm_fields.iter().enumerate() {
            let mut names_list: Vec<String> = Vec::new();
            for namespace_index in field_vec {
                names_list.push(audit_aux_data.namespace_index_to_string[namespace_index].to_string());
            }
            audit_aux_data.field_index_to_string.insert(field_index as u32, names_list.join(","));
        }
        
        
        self.audit_aux_data = Some(audit_aux_data);
        self.audit_mode = true;
    }
    
    pub fn create_feature_combo_desc(&self, vw: &vwmap::VwNamespaceMap, s: &str) -> Result<FeatureComboDesc, Box<dyn Error>> {

        let vsplit: Vec<&str> = s.split(":").collect(); // We use : as a delimiter for weight
        let mut combo_weight: f32 = 1.0;
        if vsplit.len() > 2 {
            return Err(Box::new(IOError::new(ErrorKind::Other, format!("only one value parameter allowed (denoted with \":\"): \"{:?}\"", s))))
        }
        if vsplit.len() == 2 {
            let weight_str = vsplit[1];
            combo_weight = weight_str.parse()?;
        }

        let namespaces_str = vsplit[0];
        let mut feature_indices: Vec<u32> = Vec::new();
        for char in namespaces_str.chars() {
           let index = feature_transform_parser::get_namespace_id(&self.transform_namespaces, vw, char)?;
           feature_indices.push(index);
        }
        Ok(FeatureComboDesc {
                             feature_indices: feature_indices,
                              weight: combo_weight
                            })
    }

    fn create_feature_combo_desc_from_verbose(&self, vw: &vwmap::VwNamespaceMap, s: &str) -> Result<FeatureComboDesc, Box<dyn Error>> {
        let vsplit: Vec<&str> = s.split(":").collect(); // We use : as a delimiter for weight
        let mut combo_weight: f32 = 1.0;
        
        if vsplit.len() == 2 {
            let weight_str = vsplit[1];
            combo_weight = match weight_str.parse() {
               Ok(x) => x,  
               Err(y) => return Err(Box::new(IOError::new(ErrorKind::Other, format!("Could not parse the value of a feature combination: {}", weight_str))))
            }
        } else if vsplit.len() > 2 {
            return Err(Box::new(IOError::new(ErrorKind::Other, format!("Verbose features cannot have \":\" as part of their names: \"{:?}\"", s))))
        }
        
        let namespaces_verbose: Vec<&str> = vsplit[0].split(",").collect();  // verbose names are separated by comma
        let mut feature_indices: Vec<u32> = Vec::new();
        for namespace_verbose in namespaces_verbose {
           let index = feature_transform_parser::get_namespace_id_verbose(&self.transform_namespaces, vw, namespace_verbose)?;
           feature_indices.push(index);
        }
        Ok(FeatureComboDesc {
                              feature_indices: feature_indices,
                              weight: combo_weight
                            })
    }

    fn create_field_desc_from_verbose(&self, vw: &vwmap::VwNamespaceMap, s: &str) -> Result<FieldDesc, Box<dyn Error>> {
        let vsplit: Vec<&str> = s.split(":").collect(); // We use : as a delimiter for weight
        if vsplit.len() > 1 {
            return Err(Box::new(IOError::new(ErrorKind::Other, format!("Fields currently do not support passing a value via : {:?}", s))))
        }
        let namespaces_verbose: Vec<&str> = s.split(",").collect();  // verbose names are separated by comma
        let mut field: FieldDesc = Vec::new();
        for namespace_verbose in namespaces_verbose {
            let index = feature_transform_parser::get_namespace_id_verbose(&self.transform_namespaces, vw, namespace_verbose)?;
            field.push(index);
        }
        Ok(field)
    }

    
    pub fn new_from_cmdline<'a>(cl: &clap::ArgMatches<'a>, vw: &vwmap::VwNamespaceMap) -> Result<ModelInstance, Box<dyn Error>> {
        let mut mi = ModelInstance::new_empty()?;

        let vwcompat: bool = cl.is_present("vwcompat");
        
        if vwcompat {
            mi.fastmath = false;

            mi.init_acc_gradient = 0.0;

            if !cl.is_present("keep") {
                return Err(Box::new(IOError::new(ErrorKind::Other, "--vwcompat requires at least one --keep parameter, we do not implicitly take all features available")))
            }

            // Vowpal supports a mode with "prehashed" features, where numeric strings are treated as
            // numeric precomputed hashes. This is even default option.
            // It is generally a bad idea except if you strings really are precomputed hashes... 
            if !cl.is_present("hash") {
                   return Err(Box::new(IOError::new(ErrorKind::Other, format!("--vwcompat requires use of --hash all"))))
            } else

            if let Some(val) = cl.value_of("hash") {
                if val != "all" {
                    return Err(Box::new(IOError::new(ErrorKind::Other, format!("--vwcompat requires use of --hash all"))))
                }            
            }

            // --sgd will turn off adaptive, invariant and normalization in vowpal. You can turn adaptive back on in vw and fw with --adaptive
            if !cl.is_present("sgd") {
                return Err(Box::new(IOError::new(ErrorKind::Other, format!("--vwcompat requires use of --sgd"))))
            }
            
        
        }

        // we first need transform namespaces, before processing keep or interactions
        if let Some(in_v) = cl.values_of("transform_namespace") {
            for value_str in in_v {                
                mi.transform_namespaces.add_transform_namespace(vw, value_str)?;
            }
        }
        
        if let Some(in_v) = cl.values_of("keep") {
            for value_str in in_v {
                mi.feature_combo_descs.push(mi.create_feature_combo_desc(vw, value_str)?);
            }
        }
        
        if let Some(in_v) = cl.values_of("interactions") {
            for value_str in in_v {                
                mi.feature_combo_descs.push(mi.create_feature_combo_desc(vw, value_str)?);
            }
        }

        if let Some(in_v) = cl.values_of("linear") {
            for value_str in in_v {                
                mi.feature_combo_descs.push(mi.create_feature_combo_desc_from_verbose(vw, value_str)?);
            }
        }

        if let Some(val) = cl.value_of("ffm_k") {
            mi.ffm_k = val.parse()?;
            if mi.ffm_k > consts::FFM_MAX_K as u32{
                return Err(Box::new(IOError::new(ErrorKind::Other, format!("Maximum ffm_k is: {}, passed: {}", consts::FFM_MAX_K, mi.ffm_k))))
            }
        }        

        if let Some(val) = cl.value_of("ffm_init_center") {
            mi.ffm_init_center = val.parse()?;
        }

        if let Some(val) = cl.value_of("ffm_init_width") {
            mi.ffm_init_width = val.parse()?;
        }

        if let Some(val) = cl.value_of("init_acc_gradient") {
            if vwcompat {
                return Err(Box::new(IOError::new(ErrorKind::Other, "Initial accumulated gradient is not supported in --vwcompat mode")))
            }
            mi.init_acc_gradient = val.parse()?;
        }

        if let Some(val) = cl.value_of("attention_init_acc_gradient") {
            mi.attention_init_acc_gradient = val.parse()?;
        } else {
            mi.attention_init_acc_gradient = mi.init_acc_gradient;
        }
        println!("attention init acc gradient {}", mi.attention_init_acc_gradient);

        
        if let Some(val) = cl.value_of("ffm_init_acc_gradient") {
            mi.ffm_init_acc_gradient = val.parse()?;
        } else {
            mi.ffm_init_acc_gradient = mi.init_acc_gradient;
        }

        if let Some(in_v) = cl.values_of("ffm_field") {
            for namespaces_str in in_v {          
                let mut field: Vec<u32>= Vec::new();
                for char in namespaces_str.chars() {
                    //println!("K: {}", char);
                    let index = feature_transform_parser::get_namespace_id(&mi.transform_namespaces, vw, char)?;
/*                    let index = match vw.map_vwname_to_index.get(&vec![char as u8]) {
                        Some(index) => *index,
                        None => return Err(Box::new(IOError::new(ErrorKind::Other, format!("Unknown namespace char in command line: {}", char))))
                    };
*/
                    field.push(index);
                }
                mi.ffm_fields.push(field);
            }
        }

        if let Some(in_v) = cl.values_of("ffm_field_verbose") {
            for value_str in in_v {
                mi.ffm_fields.push(mi.create_field_desc_from_verbose(vw, value_str)?);
            }
        }
        
        if let Some(val) = cl.value_of("ffm_bit_precision") {
            mi.ffm_bit_precision = val.parse()?;
            println!("FFM num weight bits = {}", mi.ffm_bit_precision); // vwcompat
        }

        if let Some(val) = cl.value_of("bit_precision") {
            mi.bit_precision = val.parse()?;
            println!("Num weight bits = {}", mi.bit_precision); // vwcompat
        }

        if let Some(val) = cl.value_of("learning_rate") {
            mi.learning_rate = val.parse()?;
        }
        if let Some(val) = cl.value_of("ffm_learning_rate") {
            mi.ffm_learning_rate = val.parse()?;
        } else {
            mi.ffm_learning_rate = mi.learning_rate;
        }


        if let Some(val) = cl.value_of("attention_learning_rate") {
            mi.attention_learning_rate = val.parse()?;
        } else {
            mi.attention_learning_rate = mi.learning_rate;
        }



        if let Some(val) = cl.value_of("minimum_learning_rate") {
            mi.minimum_learning_rate = val.parse()?;
        }

        if let Some(val) = cl.value_of("power_t") {
            mi.power_t = val.parse()?;
        }
        if let Some(val) = cl.value_of("ffm_power_t") {
            mi.ffm_power_t = val.parse()?;
        } else {
            mi.ffm_power_t = mi.power_t;
        }
        
        if cl.is_present("attention") {
            mi.attention = true;
        }
        
        if let Some(val) = cl.value_of("attention_power_t") {
            mi.attention_power_t = val.parse()?;
        } else {
            mi.attention_power_t = mi.power_t;
        }

        if let Some(val) = cl.value_of("attention_l2") {
            mi.attention_l2 = val.parse()?;
        } else {
            mi.attention_l2 = 0.0;
        }

        if let Some(val) = cl.value_of("attention_snap_to_zero") {
            mi.attention_snap_to_zero = val.parse()?;
        } else {
            mi.attention_snap_to_zero = 0.0;
        }

        if let Some(val) = cl.value_of("link") {
            if val != "logistic" {
                return Err(Box::new(IOError::new(ErrorKind::Other, format!("--link only supports 'logistic'"))))
            }            
        }
        if let Some(val) = cl.value_of("loss_function") {
            if val != "logistic" {
                return Err(Box::new(IOError::new(ErrorKind::Other, format!("--loss_function only supports 'logistic'"))))
            }            
        }
        if let Some(val) = cl.value_of("l2") {
            let v2:f32 = val.parse()?;
            if v2.abs() > 0.00000001 {
                return Err(Box::new(IOError::new(ErrorKind::Other, format!("--l2 can only be 0.0"))))
            }
        }

        if cl.is_present("noconstant") {
            mi.add_constant_feature = false;
        }

        // We currently only support SGD + adaptive, which means both options have to be specified
        if cl.is_present("sgd") {
            mi.optimizer = Optimizer::SGD;
        }

        if cl.is_present("adaptive") {
            mi.optimizer = Optimizer::Adagrad;
        }

        
        Ok(mi)
    }

/*
    pub fn new_from_jsonfile(input_filename: &str, vw: &vwmap::VwNamespaceMap) -> Result<ModelInstance, Box<dyn Error>> {
        let mut mi = ModelInstance::new_empty()?;
        let mut input = File::open(input_filename)?;
        let mut contents = String::new();
        input.read_to_string(&mut contents)?;
        let j: Value = serde_json::from_str(&contents)?;
        let descj = &j["desc"];
        mi.learning_rate = descj["learning_rate"].as_f64().unwrap() as f32;
        mi.bit_precision = descj["bit_precision"].as_u64().unwrap() as u8;
        let features = descj["features"].as_array().unwrap();
        for feature in features {
            let mut feature_combo_desc = FeatureComboDesc {
                                feature_indices: Vec::new(),
                                weight: 1.0,
                                };

            let fname = feature.as_str().unwrap();
            let primitive_features = fname.split(",");
            for primitive_feature_name in primitive_features {
                let index = match vw.map_name_to_index.get(primitive_feature_name) {
                    Some(index) => *index,
                    None => return Err(Box::new(IOError::new(ErrorKind::Other, format!("Unknown feature name in model json: {}", primitive_feature_name))))
                };
                let index = mi.get_namespace_id(vw, primitive_feature_name)?;

                feature_combo_desc.feature_indices.push(index);
            }
            mi.feature_combo_descs.push(feature_combo_desc);
//            mi.feature_combos.push(feature_vec);
        }

        Ok(mi)
    }
    */
}


#[cfg(test)]
mod tests {
    // Note this useful idiom: importing names from outer (for mod tests) scope.
    use super::*;

    #[test]
    fn test_interaction_parsing() {
        let vw_map_string = r#"
A,featureA
B,featureB
C,featureC
"#;
        let vw = vwmap::VwNamespaceMap::new(vw_map_string, (vec![], 0)).unwrap();
        let mi = ModelInstance::new_empty().unwrap();        
        
        let result = mi.create_feature_combo_desc(&vw, "A").unwrap();
        assert_eq!(result, FeatureComboDesc {
                                feature_indices: vec![0],
                                weight: 1.0
                                });
        
        let result = mi.create_feature_combo_desc(&vw, "BA:1.5").unwrap();
        assert_eq!(result, FeatureComboDesc {
                                feature_indices: vec![1,0],
                                weight: 1.5
                                });
                                
    }

    #[test]
    fn test_weight_parsing() {
        let vw_map_string = r#"
A,featureA:2
B,featureB:3
"#;
        // The main point is that weight in feature names from vw_map_str is ignored
        let vw = vwmap::VwNamespaceMap::new(vw_map_string, (vec![], 0)).unwrap();
        let mi = ModelInstance::new_empty().unwrap();        
        let result = mi.create_feature_combo_desc(&vw, "BA:1.5").unwrap();
        assert_eq!(result, FeatureComboDesc {
                                feature_indices: vec![1,0],
                                weight: 1.5
                                });
                                
    }

    #[test]
    fn test_feature_combo_verbose_parsing() {
        let vw_map_string = r#"
A,featureA
B,featureB
C,featureC
"#;
        let vw = vwmap::VwNamespaceMap::new(vw_map_string, (vec![], 0)).unwrap();
        let mi = ModelInstance::new_empty().unwrap();        
        let result = mi.create_feature_combo_desc_from_verbose(&vw, "featureA").unwrap();
        assert_eq!(result, FeatureComboDesc {
                                feature_indices: vec![0],
                                weight: 1.0
                                });
        
        let result = mi.create_feature_combo_desc_from_verbose(&vw, "featureB,featureA:1.5").unwrap();
        assert_eq!(result, FeatureComboDesc {
                                feature_indices: vec![1,0],
                                weight: 1.5
                                });

        let result = mi.create_feature_combo_desc_from_verbose(&vw, "featureB:1.5,featureA");
        assert!(result.is_err());
        assert_eq!(format!("{:?}", result), "Err(Custom { kind: Other, error: \"Could not parse the value of a feature combination: 1.5,featureA\" })");
                                
    }

    #[test]
    fn test_field_verbose_parsing() {
        let vw_map_string = r#"
A,featureA
B,featureB
C,featureC
"#;
        let vw = vwmap::VwNamespaceMap::new(vw_map_string, (vec![], 0)).unwrap();
        let mi = ModelInstance::new_empty().unwrap();        

        let result = mi.create_field_desc_from_verbose(&vw, "featureA").unwrap();
        assert_eq!(result, vec![0]);

        let result = mi.create_field_desc_from_verbose(&vw, "featureA,featureC").unwrap();
        assert_eq!(result, vec![0,2]);


        let result = mi.create_field_desc_from_verbose(&vw, "featureA,featureC:3");
        assert!(result.is_err());
        assert_eq!(format!("{:?}", result), "Err(Custom { kind: Other, error: \"Fields currently do not support passing a value via : \\\"featureA,featureC:3\\\"\" })");
        
    }




}<|MERGE_RESOLUTION|>--- conflicted
+++ resolved
@@ -172,12 +172,9 @@
             attention_snap_to_zero: 0.0,            
             optimizer: Optimizer::SGD,
             transform_namespaces: feature_transform_parser::NamespaceTransforms::new(),
-<<<<<<< HEAD
             l2: 0.0,
-=======
             audit_mode: false,
             audit_aux_data: None,
->>>>>>> e1e5d3c9
         };
         Ok(mi)
     }
