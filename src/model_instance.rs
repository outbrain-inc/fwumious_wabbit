use std::error::Error;
use std::io::Error as IOError;
use std::io::ErrorKind;

use std::io::Read;
use std::fs::File;
use serde::{Serialize,Deserialize};
use serde_json::{Value};
use std::collections::HashMap;


use crate::vwmap;
use crate::consts;
use crate::feature_transform_parser;


#[derive(Serialize, Deserialize, Debug, Clone, PartialEq)]
pub struct FeatureComboDesc {
    pub feature_indices: Vec<u32>,
    pub weight:f32,
}


<<<<<<< HEAD
=======
#[derive(Serialize, Deserialize, Debug, Clone)]
pub struct AuditData {
    pub namespace_index_to_string: HashMap<u32, String>,
    pub combo_index_to_string: HashMap<i32, String>,
    pub field_index_to_string: HashMap<u32, String>,
}



>>>>>>> 2eff8e8b
#[derive(Serialize, Deserialize, Debug, Clone, PartialEq, Copy)]
pub enum Optimizer {
    SGD = 1,
    Adagrad = 2,
}

pub type FieldDesc = Vec<u32>;


#[derive(Serialize, Deserialize, Debug, Clone)]
pub struct ModelInstance {
    pub learning_rate: f32,    
    #[serde(default = "default_f32_zero")]
    pub minimum_learning_rate: f32,
    pub power_t: f32,
    pub bit_precision: u8,
    pub hash_mask: u32,		// DEPRECATED, UNUSED -- this is recalculated in feature_buffer.rs
    pub add_constant_feature: bool,
    pub feature_combo_descs: Vec<FeatureComboDesc>,
<<<<<<< HEAD
    pub ffm_fields: Vec<FieldDesc>,
=======
    pub ffm_fields: Vec<Vec<u32>>,
>>>>>>> 2eff8e8b
    #[serde(default = "default_u32_zero")]
    pub ffm_k: u32,
    #[serde(default = "default_u32_zero")]
    pub ffm_bit_precision: u32,
    #[serde(default = "default_bool_false")]
    pub ffm_separate_vectors: bool, // DEPRECATED, UNUSED
    #[serde(default = "default_bool_false")]
    pub fastmath: bool,

    #[serde(default = "default_f32_zero")]
    pub ffm_k_threshold: f32,
    #[serde(default = "default_f32_zero")]
    pub ffm_init_center: f32,
    #[serde(default = "default_f32_zero")]
    pub ffm_init_width: f32,
    #[serde(default = "default_f32_zero")]
    pub ffm_init_zero_band: f32,	// from 0.0 to 1.0, percentage of ffm_init_width
    #[serde(default = "default_f32_zero")]
    pub ffm_init_acc_gradient: f32,
    #[serde(default = "default_f32_zero")]
    pub init_acc_gradient: f32,
    // these are only used for learning, so it doesnt matter they got set to zero as default        
    #[serde(default = "default_f32_zero")]
    pub ffm_learning_rate: f32,    
    #[serde(default = "default_f32_zero")]
    pub ffm_power_t: f32,

    #[serde(default = "default_optimizer_adagrad")]
    pub optimizer: Optimizer,
    
    pub transform_namespaces: feature_transform_parser::NamespaceTransforms,
    
<<<<<<< HEAD
=======
    
    #[serde(default = "default_bool_false")]
    pub audit_mode: bool,

    #[serde(default = "default_audit_data_option")]
    pub audit_aux_data: Option<AuditData>,
>>>>>>> 2eff8e8b
}





fn default_u32_zero() -> u32{0}
fn default_f32_zero() -> f32{0.0}
fn default_bool_false() -> bool{false}
fn default_optimizer_adagrad() -> Optimizer{Optimizer::Adagrad}
pub fn default_audit_data() -> AuditData {
    AuditData{
        namespace_index_to_string: HashMap::new(),
        combo_index_to_string: HashMap::new(),
        field_index_to_string: HashMap::new(),
    }
}
fn default_audit_data_option() -> Option<AuditData>{None}


<<<<<<< HEAD
pub fn get_float_namespaces<'a>(cl: &clap::ArgMatches<'a>) -> Result<(Vec<String>, u32), Box<dyn Error>> {
=======

pub fn get_float_namespaces<'a>(cl: &clap::ArgMatches<'a>) -> Result<(String, u32), Box<dyn Error>> {
>>>>>>> 2eff8e8b
   if let Some(in_v) = cl.value_of("float_namespaces") {
       let prefix_skip:u32 = match cl.value_of("float_namespaces_skip_prefix") {
           Some(prefix_skip_str) => prefix_skip_str.parse()?,
           None => 0,
       };
<<<<<<< HEAD
       let namespaces_verbose: Vec<String> = in_v.split(",").map(|x| x.to_string()).collect();  // verbose names are separated by comma
       Ok((namespaces_verbose, prefix_skip))
   } else {
       Ok((vec![], 0))
   }
}



=======
       Ok((in_v.to_owned(), prefix_skip))
   } else {
       Ok(("".to_owned(), 0))
   }
}


>>>>>>> 2eff8e8b
impl ModelInstance {
    pub fn new_empty() -> Result<ModelInstance, Box<dyn Error>> {
        let mi = ModelInstance {
            learning_rate: 0.5, // vw default
            ffm_learning_rate: 0.5, // vw default
            minimum_learning_rate: 0.0, 
            bit_precision: 18,      // vw default
            hash_mask: 0, // DEPRECATED, UNUSED
            power_t: 0.5,
            ffm_power_t: 0.5,
            add_constant_feature: true,
            feature_combo_descs: Vec::new(),
            ffm_fields: Vec::new(),
            ffm_k: 0,
            ffm_bit_precision: 18,
            ffm_separate_vectors: false, // DEPRECATED, UNUSED
            fastmath: true,
            ffm_k_threshold: 0.0,
            ffm_init_center: 0.0,
            ffm_init_width: 0.0,
            ffm_init_zero_band: 0.0,
            ffm_init_acc_gradient: 0.0,
            init_acc_gradient: 1.0,
            optimizer: Optimizer::SGD,
            transform_namespaces: feature_transform_parser::NamespaceTransforms::new(),
<<<<<<< HEAD
=======
            audit_mode: false,
            audit_aux_data: None,
>>>>>>> 2eff8e8b
        };
        Ok(mi)
    }

    pub fn enable_audit(&mut self, vw: &vwmap::VwNamespaceMap) {
        let mut audit_aux_data = default_audit_data();

        for vw_entry in &vw.vw_source.entries {
            audit_aux_data.namespace_index_to_string.insert(vw_entry.namespace_index, vw_entry.namespace_name.to_string());
        }

        for (combo_index, combo_desc) in self.feature_combo_descs.iter().enumerate() {
            let mut names_list: Vec<String> = Vec::new();
            for namespace_index in &combo_desc.feature_indices {
                names_list.push(audit_aux_data.namespace_index_to_string[namespace_index].to_string());
            }
            
            audit_aux_data.combo_index_to_string.insert(combo_index as i32, names_list.join(","));
        }
        audit_aux_data.combo_index_to_string.insert(-1, "Constant_feature".to_string());

        for (field_index, field_vec) in self.ffm_fields.iter().enumerate() {
            let mut names_list: Vec<String> = Vec::new();
            for namespace_index in field_vec {
                names_list.push(audit_aux_data.namespace_index_to_string[namespace_index].to_string());
            }
            audit_aux_data.field_index_to_string.insert(field_index as u32, names_list.join(","));
        }
        
        
        self.audit_aux_data = Some(audit_aux_data);
        self.audit_mode = true;
    }
    
    pub fn create_feature_combo_desc(&self, vw: &vwmap::VwNamespaceMap, s: &str) -> Result<FeatureComboDesc, Box<dyn Error>> {

        let vsplit: Vec<&str> = s.split(":").collect(); // We use : as a delimiter for weight
        let mut combo_weight: f32 = 1.0;
        if vsplit.len() > 2 {
            return Err(Box::new(IOError::new(ErrorKind::Other, format!("only one value parameter allowed (denoted with \":\"): \"{:?}\"", s))))
        }
        if vsplit.len() == 2 {
            let weight_str = vsplit[1];
            combo_weight = weight_str.parse()?;
        }

        let namespaces_str = vsplit[0];
        let mut feature_indices: Vec<u32> = Vec::new();
        for char in namespaces_str.chars() {
<<<<<<< HEAD
=======
           // create an list of indexes dfrom list of namespace chars
           
>>>>>>> 2eff8e8b
           let index = feature_transform_parser::get_namespace_id(&self.transform_namespaces, vw, char)?;
           feature_indices.push(index);
        }
        Ok(FeatureComboDesc {
                             feature_indices: feature_indices,
                              weight: combo_weight
                            })
    }

<<<<<<< HEAD
    fn create_feature_combo_desc_from_verbose(&self, vw: &vwmap::VwNamespaceMap, s: &str) -> Result<FeatureComboDesc, Box<dyn Error>> {
        let vsplit: Vec<&str> = s.split(":").collect(); // We use : as a delimiter for weight
        let mut combo_weight: f32 = 1.0;
        
        if vsplit.len() == 2 {
            let weight_str = vsplit[1];
            combo_weight = match weight_str.parse() {
               Ok(x) => x,  
               Err(y) => return Err(Box::new(IOError::new(ErrorKind::Other, format!("Could not parse the value of a feature combination: {}", weight_str))))
            }
        } else if vsplit.len() > 2 {
            return Err(Box::new(IOError::new(ErrorKind::Other, format!("Verbose features cannot have \":\" as part of their names: \"{:?}\"", s))))
        }
        
        let namespaces_verbose: Vec<&str> = vsplit[0].split(",").collect();  // verbose names are separated by comma
        let mut feature_indices: Vec<u32> = Vec::new();
        for namespace_verbose in namespaces_verbose {
           let index = feature_transform_parser::get_namespace_id_verbose(&self.transform_namespaces, vw, namespace_verbose)?;
           feature_indices.push(index);
        }
        Ok(FeatureComboDesc {
                              feature_indices: feature_indices,
                              weight: combo_weight
                            })
    }

    fn create_field_desc_from_verbose(&self, vw: &vwmap::VwNamespaceMap, s: &str) -> Result<FieldDesc, Box<dyn Error>> {
        let vsplit: Vec<&str> = s.split(":").collect(); // We use : as a delimiter for weight
        if vsplit.len() > 1 {
            return Err(Box::new(IOError::new(ErrorKind::Other, format!("Fields currently do not support passing a value via : {:?}", s))))
        }
        let namespaces_verbose: Vec<&str> = s.split(",").collect();  // verbose names are separated by comma
        let mut field: FieldDesc = Vec::new();
        for namespace_verbose in namespaces_verbose {
            let index = feature_transform_parser::get_namespace_id_verbose(&self.transform_namespaces, vw, namespace_verbose)?;
            field.push(index);
        }
        Ok(field)
    }
=======
>>>>>>> 2eff8e8b

    
    pub fn new_from_cmdline<'a>(cl: &clap::ArgMatches<'a>, vw: &vwmap::VwNamespaceMap) -> Result<ModelInstance, Box<dyn Error>> {
        let mut mi = ModelInstance::new_empty()?;

        let vwcompat: bool = cl.is_present("vwcompat");
        
        if vwcompat {
            mi.fastmath = false;

            mi.init_acc_gradient = 0.0;

            if !cl.is_present("keep") {
                return Err(Box::new(IOError::new(ErrorKind::Other, "--vwcompat requires at least one --keep parameter, we do not implicitly take all features available")))
            }

            // Vowpal supports a mode with "prehashed" features, where numeric strings are treated as
            // numeric precomputed hashes. This is even default option.
            // It is generally a bad idea except if you strings really are precomputed hashes... 
            if !cl.is_present("hash") {
                   return Err(Box::new(IOError::new(ErrorKind::Other, format!("--vwcompat requires use of --hash all"))))
            } else

            if let Some(val) = cl.value_of("hash") {
                if val != "all" {
                    return Err(Box::new(IOError::new(ErrorKind::Other, format!("--vwcompat requires use of --hash all"))))
                }            
            }

            // --sgd will turn off adaptive, invariant and normalization in vowpal. You can turn adaptive back on in vw and fw with --adaptive
            if !cl.is_present("sgd") {
                return Err(Box::new(IOError::new(ErrorKind::Other, format!("--vwcompat requires use of --sgd"))))
            }
            
        
        }

        // we first need transform namespaces, before processing keep or interactions
        if let Some(in_v) = cl.values_of("transform_namespace") {
            for value_str in in_v {                
                mi.transform_namespaces.add_transform_namespace(vw, value_str)?;
            }
        }
        
        if let Some(in_v) = cl.values_of("keep") {
            for value_str in in_v {
                mi.feature_combo_descs.push(mi.create_feature_combo_desc(vw, value_str)?);
            }
        }
        
        if let Some(in_v) = cl.values_of("interactions") {
            for value_str in in_v {                
                mi.feature_combo_descs.push(mi.create_feature_combo_desc(vw, value_str)?);
            }
        }

<<<<<<< HEAD
        if let Some(in_v) = cl.values_of("linear") {
            for value_str in in_v {                
                mi.feature_combo_descs.push(mi.create_feature_combo_desc_from_verbose(vw, value_str)?);
=======


        if let Some(in_v) = cl.value_of("lrqfa") {
            let vsplit: Vec<&str> = in_v.split("-").collect(); // We use - as a delimiter instead of first numbers as vowpal does it
            if vsplit.len() != 2 {
                return Err(Box::new(IOError::new(ErrorKind::Other, format!("--lrqfa takes namespaces-k, example: \"ABC-12\", your string was: \"{}\"", in_v))))
            }
            let namespaces_str = vsplit[0];
            let k_str = vsplit[1];
            for char in namespaces_str.chars() {
                // create an list of indexes dfrom list of namespace chars
                let index = feature_transform_parser::get_namespace_id(&mi.transform_namespaces, vw, char)?;
                mi.ffm_fields.push(vec![index]);
            }
            mi.ffm_k = k_str.parse().expect("Number expected");
            if mi.ffm_k > consts::FFM_MAX_K as u32{
                return Err(Box::new(IOError::new(ErrorKind::Other, format!("Maximum ffm_k is: {}, passed: {}", consts::FFM_MAX_K, mi.ffm_k))))
>>>>>>> 2eff8e8b
            }
        }

        if let Some(val) = cl.value_of("ffm_k") {
            mi.ffm_k = val.parse()?;
            if mi.ffm_k > consts::FFM_MAX_K as u32{
                return Err(Box::new(IOError::new(ErrorKind::Other, format!("Maximum ffm_k is: {}, passed: {}", consts::FFM_MAX_K, mi.ffm_k))))
            }
        }        

        if let Some(val) = cl.value_of("ffm_init_center") {
            mi.ffm_init_center = val.parse()?;
        }

        if let Some(val) = cl.value_of("ffm_init_width") {
            mi.ffm_init_width = val.parse()?;
        }

        if let Some(val) = cl.value_of("init_acc_gradient") {
            if vwcompat {
                return Err(Box::new(IOError::new(ErrorKind::Other, "Initial accumulated gradient is not supported in --vwcompat mode")))
            }
            mi.init_acc_gradient = val.parse()?;
        }
        
        if let Some(val) = cl.value_of("ffm_init_acc_gradient") {
            mi.ffm_init_acc_gradient = val.parse()?;
        } else {
            mi.ffm_init_acc_gradient = mi.init_acc_gradient;
        }

        if let Some(in_v) = cl.values_of("ffm_field") {
            for namespaces_str in in_v {          
                let mut field: Vec<u32>= Vec::new();
                for char in namespaces_str.chars() {
                    //println!("K: {}", char);
                    let index = feature_transform_parser::get_namespace_id(&mi.transform_namespaces, vw, char)?;
<<<<<<< HEAD
/*                    let index = match vw.map_vwname_to_index.get(&vec![char as u8]) {
                        Some(index) => *index,
                        None => return Err(Box::new(IOError::new(ErrorKind::Other, format!("Unknown namespace char in command line: {}", char))))
                    };
*/
=======
>>>>>>> 2eff8e8b
                    field.push(index);
                }
                mi.ffm_fields.push(field);
            }
        }

        if let Some(in_v) = cl.values_of("ffm_field_verbose") {
            for value_str in in_v {
                mi.ffm_fields.push(mi.create_field_desc_from_verbose(vw, value_str)?);
            }
        }
        
        if let Some(val) = cl.value_of("ffm_bit_precision") {
            mi.ffm_bit_precision = val.parse()?;
            println!("FFM num weight bits = {}", mi.ffm_bit_precision); // vwcompat
        }

        if let Some(val) = cl.value_of("bit_precision") {
            mi.bit_precision = val.parse()?;
            println!("Num weight bits = {}", mi.bit_precision); // vwcompat
        }

        if let Some(val) = cl.value_of("learning_rate") {
            mi.learning_rate = val.parse()?;
        }
        if let Some(val) = cl.value_of("ffm_learning_rate") {
            mi.ffm_learning_rate = val.parse()?;
        } else {
            mi.ffm_learning_rate = mi.learning_rate;
        }




        if let Some(val) = cl.value_of("minimum_learning_rate") {
            mi.minimum_learning_rate = val.parse()?;
        }

        if let Some(val) = cl.value_of("power_t") {
            mi.power_t = val.parse()?;
        }
        if let Some(val) = cl.value_of("ffm_power_t") {
            mi.ffm_power_t = val.parse()?;
        } else {
            mi.ffm_power_t = mi.power_t;
        }
        
        if let Some(val) = cl.value_of("link") {
            if val != "logistic" {
                return Err(Box::new(IOError::new(ErrorKind::Other, format!("--link only supports 'logistic'"))))
            }            
        }
        if let Some(val) = cl.value_of("loss_function") {
            if val != "logistic" {
                return Err(Box::new(IOError::new(ErrorKind::Other, format!("--loss_function only supports 'logistic'"))))
            }            
        }
        if let Some(val) = cl.value_of("l2") {
            let v2:f32 = val.parse()?;
            if v2.abs() > 0.00000001 {
                return Err(Box::new(IOError::new(ErrorKind::Other, format!("--l2 can only be 0.0"))))
            }
        }

        if cl.is_present("noconstant") {
            mi.add_constant_feature = false;
        }

        // We currently only support SGD + adaptive, which means both options have to be specified
        if cl.is_present("sgd") {
            mi.optimizer = Optimizer::SGD;
        }

        if cl.is_present("adaptive") {
            mi.optimizer = Optimizer::Adagrad;
        }

        
        Ok(mi)
    }

/*
    pub fn new_from_jsonfile(input_filename: &str, vw: &vwmap::VwNamespaceMap) -> Result<ModelInstance, Box<dyn Error>> {
        let mut mi = ModelInstance::new_empty()?;
        let mut input = File::open(input_filename)?;
        let mut contents = String::new();
        input.read_to_string(&mut contents)?;
        let j: Value = serde_json::from_str(&contents)?;
        let descj = &j["desc"];
        mi.learning_rate = descj["learning_rate"].as_f64().unwrap() as f32;
        mi.bit_precision = descj["bit_precision"].as_u64().unwrap() as u8;
        let features = descj["features"].as_array().unwrap();
        for feature in features {
            let mut feature_combo_desc = FeatureComboDesc {
                                feature_indices: Vec::new(),
                                weight: 1.0,
                                };

            let fname = feature.as_str().unwrap();
            let primitive_features = fname.split(",");
            for primitive_feature_name in primitive_features {
                let index = match vw.map_name_to_index.get(primitive_feature_name) {
                    Some(index) => *index,
                    None => return Err(Box::new(IOError::new(ErrorKind::Other, format!("Unknown feature name in model json: {}", primitive_feature_name))))
                };
                let index = mi.get_namespace_id(vw, primitive_feature_name)?;

                feature_combo_desc.feature_indices.push(index);
            }
            mi.feature_combo_descs.push(feature_combo_desc);
//            mi.feature_combos.push(feature_vec);
        }

        Ok(mi)
    }
    */
}


#[cfg(test)]
mod tests {
    // Note this useful idiom: importing names from outer (for mod tests) scope.
    use super::*;

    #[test]
    fn test_interaction_parsing() {
        let vw_map_string = r#"
A,featureA
B,featureB
C,featureC
"#;
<<<<<<< HEAD
        let vw = vwmap::VwNamespaceMap::new(vw_map_string, (vec![], 0)).unwrap();
        let mi = ModelInstance::new_empty().unwrap();        
        
        let result = mi.create_feature_combo_desc(&vw, "A").unwrap();
        assert_eq!(result, FeatureComboDesc {
=======
        let vw = vwmap::VwNamespaceMap::new(vw_map_string, ("".to_string(), 0)).unwrap();
        let mi = ModelInstance::new_empty().unwrap();        
        
        let aa = mi.create_feature_combo_desc(&vw, "A").unwrap();
        assert_eq!(aa, FeatureComboDesc {
>>>>>>> 2eff8e8b
                                feature_indices: vec![0],
                                weight: 1.0
                                });
        
<<<<<<< HEAD
        let result = mi.create_feature_combo_desc(&vw, "BA:1.5").unwrap();
        assert_eq!(result, FeatureComboDesc {
=======
        let aa = mi.create_feature_combo_desc(&vw, "BA:1.5").unwrap();
        assert_eq!(aa, FeatureComboDesc {
>>>>>>> 2eff8e8b
                                feature_indices: vec![1,0],
                                weight: 1.5
                                });
                                
    }

    #[test]
    fn test_weight_parsing() {
        let vw_map_string = r#"
A,featureA:2
B,featureB:3
"#;
        // The main point is that weight in feature names from vw_map_str is ignored
<<<<<<< HEAD
        let vw = vwmap::VwNamespaceMap::new(vw_map_string, (vec![], 0)).unwrap();
        let mi = ModelInstance::new_empty().unwrap();        
        let result = mi.create_feature_combo_desc(&vw, "BA:1.5").unwrap();
        assert_eq!(result, FeatureComboDesc {
                                feature_indices: vec![1,0],
                                weight: 1.5
                                });
                                
    }

    #[test]
    fn test_feature_combo_verbose_parsing() {
        let vw_map_string = r#"
A,featureA
B,featureB
C,featureC
"#;
        let vw = vwmap::VwNamespaceMap::new(vw_map_string, (vec![], 0)).unwrap();
        let mi = ModelInstance::new_empty().unwrap();        
        let result = mi.create_feature_combo_desc_from_verbose(&vw, "featureA").unwrap();
        assert_eq!(result, FeatureComboDesc {
                                feature_indices: vec![0],
                                weight: 1.0
                                });
        
        let result = mi.create_feature_combo_desc_from_verbose(&vw, "featureB,featureA:1.5").unwrap();
        assert_eq!(result, FeatureComboDesc {
=======
        let vw = vwmap::VwNamespaceMap::new(vw_map_string, ("".to_string(), 0)).unwrap();
        let mi = ModelInstance::new_empty().unwrap();        
        let aa = mi.create_feature_combo_desc(&vw, "BA:1.5").unwrap();
        assert_eq!(aa, FeatureComboDesc {
>>>>>>> 2eff8e8b
                                feature_indices: vec![1,0],
                                weight: 1.5
                                });

        let result = mi.create_feature_combo_desc_from_verbose(&vw, "featureB:1.5,featureA");
        assert!(result.is_err());
        assert_eq!(format!("{:?}", result), "Err(Custom { kind: Other, error: \"Could not parse the value of a feature combination: 1.5,featureA\" })");
                                
    }

    #[test]
    fn test_field_verbose_parsing() {
        let vw_map_string = r#"
A,featureA
B,featureB
C,featureC
"#;
        let vw = vwmap::VwNamespaceMap::new(vw_map_string, (vec![], 0)).unwrap();
        let mi = ModelInstance::new_empty().unwrap();        

        let result = mi.create_field_desc_from_verbose(&vw, "featureA").unwrap();
        assert_eq!(result, vec![0]);

        let result = mi.create_field_desc_from_verbose(&vw, "featureA,featureC").unwrap();
        assert_eq!(result, vec![0,2]);


        let result = mi.create_field_desc_from_verbose(&vw, "featureA,featureC:3");
        assert!(result.is_err());
        assert_eq!(format!("{:?}", result), "Err(Custom { kind: Other, error: \"Fields currently do not support passing a value via : \\\"featureA,featureC:3\\\"\" })");
        
    }




}<|MERGE_RESOLUTION|>--- conflicted
+++ resolved
@@ -21,8 +21,6 @@
 }
 
 
-<<<<<<< HEAD
-=======
 #[derive(Serialize, Deserialize, Debug, Clone)]
 pub struct AuditData {
     pub namespace_index_to_string: HashMap<u32, String>,
@@ -32,7 +30,6 @@
 
 
 
->>>>>>> 2eff8e8b
 #[derive(Serialize, Deserialize, Debug, Clone, PartialEq, Copy)]
 pub enum Optimizer {
     SGD = 1,
@@ -52,11 +49,7 @@
     pub hash_mask: u32,		// DEPRECATED, UNUSED -- this is recalculated in feature_buffer.rs
     pub add_constant_feature: bool,
     pub feature_combo_descs: Vec<FeatureComboDesc>,
-<<<<<<< HEAD
     pub ffm_fields: Vec<FieldDesc>,
-=======
-    pub ffm_fields: Vec<Vec<u32>>,
->>>>>>> 2eff8e8b
     #[serde(default = "default_u32_zero")]
     pub ffm_k: u32,
     #[serde(default = "default_u32_zero")]
@@ -89,15 +82,12 @@
     
     pub transform_namespaces: feature_transform_parser::NamespaceTransforms,
     
-<<<<<<< HEAD
-=======
     
     #[serde(default = "default_bool_false")]
     pub audit_mode: bool,
 
     #[serde(default = "default_audit_data_option")]
     pub audit_aux_data: Option<AuditData>,
->>>>>>> 2eff8e8b
 }
 
 
@@ -118,18 +108,13 @@
 fn default_audit_data_option() -> Option<AuditData>{None}
 
 
-<<<<<<< HEAD
+
 pub fn get_float_namespaces<'a>(cl: &clap::ArgMatches<'a>) -> Result<(Vec<String>, u32), Box<dyn Error>> {
-=======
-
-pub fn get_float_namespaces<'a>(cl: &clap::ArgMatches<'a>) -> Result<(String, u32), Box<dyn Error>> {
->>>>>>> 2eff8e8b
    if let Some(in_v) = cl.value_of("float_namespaces") {
        let prefix_skip:u32 = match cl.value_of("float_namespaces_skip_prefix") {
            Some(prefix_skip_str) => prefix_skip_str.parse()?,
            None => 0,
        };
-<<<<<<< HEAD
        let namespaces_verbose: Vec<String> = in_v.split(",").map(|x| x.to_string()).collect();  // verbose names are separated by comma
        Ok((namespaces_verbose, prefix_skip))
    } else {
@@ -139,15 +124,6 @@
 
 
 
-=======
-       Ok((in_v.to_owned(), prefix_skip))
-   } else {
-       Ok(("".to_owned(), 0))
-   }
-}
-
-
->>>>>>> 2eff8e8b
 impl ModelInstance {
     pub fn new_empty() -> Result<ModelInstance, Box<dyn Error>> {
         let mi = ModelInstance {
@@ -173,11 +149,8 @@
             init_acc_gradient: 1.0,
             optimizer: Optimizer::SGD,
             transform_namespaces: feature_transform_parser::NamespaceTransforms::new(),
-<<<<<<< HEAD
-=======
             audit_mode: false,
             audit_aux_data: None,
->>>>>>> 2eff8e8b
         };
         Ok(mi)
     }
@@ -227,11 +200,6 @@
         let namespaces_str = vsplit[0];
         let mut feature_indices: Vec<u32> = Vec::new();
         for char in namespaces_str.chars() {
-<<<<<<< HEAD
-=======
-           // create an list of indexes dfrom list of namespace chars
-           
->>>>>>> 2eff8e8b
            let index = feature_transform_parser::get_namespace_id(&self.transform_namespaces, vw, char)?;
            feature_indices.push(index);
         }
@@ -241,7 +209,6 @@
                             })
     }
 
-<<<<<<< HEAD
     fn create_feature_combo_desc_from_verbose(&self, vw: &vwmap::VwNamespaceMap, s: &str) -> Result<FeatureComboDesc, Box<dyn Error>> {
         let vsplit: Vec<&str> = s.split(":").collect(); // We use : as a delimiter for weight
         let mut combo_weight: f32 = 1.0;
@@ -281,8 +248,6 @@
         }
         Ok(field)
     }
-=======
->>>>>>> 2eff8e8b
 
     
     pub fn new_from_cmdline<'a>(cl: &clap::ArgMatches<'a>, vw: &vwmap::VwNamespaceMap) -> Result<ModelInstance, Box<dyn Error>> {
@@ -339,29 +304,9 @@
             }
         }
 
-<<<<<<< HEAD
         if let Some(in_v) = cl.values_of("linear") {
             for value_str in in_v {                
                 mi.feature_combo_descs.push(mi.create_feature_combo_desc_from_verbose(vw, value_str)?);
-=======
-
-
-        if let Some(in_v) = cl.value_of("lrqfa") {
-            let vsplit: Vec<&str> = in_v.split("-").collect(); // We use - as a delimiter instead of first numbers as vowpal does it
-            if vsplit.len() != 2 {
-                return Err(Box::new(IOError::new(ErrorKind::Other, format!("--lrqfa takes namespaces-k, example: \"ABC-12\", your string was: \"{}\"", in_v))))
-            }
-            let namespaces_str = vsplit[0];
-            let k_str = vsplit[1];
-            for char in namespaces_str.chars() {
-                // create an list of indexes dfrom list of namespace chars
-                let index = feature_transform_parser::get_namespace_id(&mi.transform_namespaces, vw, char)?;
-                mi.ffm_fields.push(vec![index]);
-            }
-            mi.ffm_k = k_str.parse().expect("Number expected");
-            if mi.ffm_k > consts::FFM_MAX_K as u32{
-                return Err(Box::new(IOError::new(ErrorKind::Other, format!("Maximum ffm_k is: {}, passed: {}", consts::FFM_MAX_K, mi.ffm_k))))
->>>>>>> 2eff8e8b
             }
         }
 
@@ -399,14 +344,11 @@
                 for char in namespaces_str.chars() {
                     //println!("K: {}", char);
                     let index = feature_transform_parser::get_namespace_id(&mi.transform_namespaces, vw, char)?;
-<<<<<<< HEAD
 /*                    let index = match vw.map_vwname_to_index.get(&vec![char as u8]) {
                         Some(index) => *index,
                         None => return Err(Box::new(IOError::new(ErrorKind::Other, format!("Unknown namespace char in command line: {}", char))))
                     };
 */
-=======
->>>>>>> 2eff8e8b
                     field.push(index);
                 }
                 mi.ffm_fields.push(field);
@@ -538,30 +480,17 @@
 B,featureB
 C,featureC
 "#;
-<<<<<<< HEAD
         let vw = vwmap::VwNamespaceMap::new(vw_map_string, (vec![], 0)).unwrap();
         let mi = ModelInstance::new_empty().unwrap();        
         
         let result = mi.create_feature_combo_desc(&vw, "A").unwrap();
         assert_eq!(result, FeatureComboDesc {
-=======
-        let vw = vwmap::VwNamespaceMap::new(vw_map_string, ("".to_string(), 0)).unwrap();
-        let mi = ModelInstance::new_empty().unwrap();        
-        
-        let aa = mi.create_feature_combo_desc(&vw, "A").unwrap();
-        assert_eq!(aa, FeatureComboDesc {
->>>>>>> 2eff8e8b
                                 feature_indices: vec![0],
                                 weight: 1.0
                                 });
         
-<<<<<<< HEAD
         let result = mi.create_feature_combo_desc(&vw, "BA:1.5").unwrap();
         assert_eq!(result, FeatureComboDesc {
-=======
-        let aa = mi.create_feature_combo_desc(&vw, "BA:1.5").unwrap();
-        assert_eq!(aa, FeatureComboDesc {
->>>>>>> 2eff8e8b
                                 feature_indices: vec![1,0],
                                 weight: 1.5
                                 });
@@ -575,7 +504,6 @@
 B,featureB:3
 "#;
         // The main point is that weight in feature names from vw_map_str is ignored
-<<<<<<< HEAD
         let vw = vwmap::VwNamespaceMap::new(vw_map_string, (vec![], 0)).unwrap();
         let mi = ModelInstance::new_empty().unwrap();        
         let result = mi.create_feature_combo_desc(&vw, "BA:1.5").unwrap();
@@ -603,12 +531,6 @@
         
         let result = mi.create_feature_combo_desc_from_verbose(&vw, "featureB,featureA:1.5").unwrap();
         assert_eq!(result, FeatureComboDesc {
-=======
-        let vw = vwmap::VwNamespaceMap::new(vw_map_string, ("".to_string(), 0)).unwrap();
-        let mi = ModelInstance::new_empty().unwrap();        
-        let aa = mi.create_feature_combo_desc(&vw, "BA:1.5").unwrap();
-        assert_eq!(aa, FeatureComboDesc {
->>>>>>> 2eff8e8b
                                 feature_indices: vec![1,0],
                                 weight: 1.5
                                 });
