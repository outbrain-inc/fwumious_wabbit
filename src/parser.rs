use std::fmt;
use fasthash::murmur3;
use std::io::BufRead;
use std::error::Error;
use std::io::Error as IOError;
use std::io::ErrorKind;
use std::str;
use std::string::String;
use crate::vwmap;

const RECBUF_LEN:usize = 2048;
pub const HEADER_LEN:u32 = 3;
pub const NAMESPACE_DESC_LEN:u32 = 1;
pub const LABEL_OFFSET:usize = 1;
pub const EXAMPLE_IMPORTANCE_OFFSET:usize = 2;
pub const IS_NOT_SINGLE_MASK : u32 = 1u32 << 31;
pub const IS_FLOAT_NAMESPACE_MASK : u32 = 1u32 << 30;
pub const MASK31: u32 = !IS_NOT_SINGLE_MASK;
pub const NO_FEATURES: u32= IS_NOT_SINGLE_MASK; // null is just an exact IS_NOT_SINGLE_MASK
pub const NO_LABEL: u32 = 0xff;
pub const FLOAT32_ONE: u32 = 1065353216;  // 1.0f32.to_bits()



#[derive (Clone)]
pub struct VowpalParser {
    vw_map: vwmap::VwNamespaceMap,
    tmp_read_buf: Vec<u8>,
    namespace_hash_seeds: [u32; 256],     // Each namespace has its hash seed
    pub output_buffer: Vec<u32>,
}


#[derive(Debug)]
pub struct FlushCommand;  // Parser returns FlushCommand to signal flush message
#[derive(Debug)]
pub struct HogwildLoadCommand { // Parser returns Hogwild Load as a command  
    pub filename: String,
}


impl Error for FlushCommand {}
impl fmt::Display for FlushCommand {
    fn fmt(&self, f: &mut fmt::Formatter) -> fmt::Result {
        write!(f, "Not really an error: a \"flush\" command from client")
    }
}

impl Error for HogwildLoadCommand {}
impl fmt::Display for HogwildLoadCommand {
    fn fmt(&self, f: &mut fmt::Formatter) -> fmt::Result {
        write!(f, "Not really an error: a \"hogwild_load\" command from client to load: {}", self.filename)
    }
}


/* 
organization of records buffer 
(u32) length of the output record
(u32) label
(f32) Example importance (default: 1.0)
(union_u u32)[number of features], where:
    -- if the most significant bit is zero
            - this is a a namespace with a single feature
            - bits 1-31 are a feature hash
            - feature value is assumed to be 1.0
    -- if the most significant bit is one
            - the second most significant bit indicates if this is "float namespace", which means that 
                there are tripels instead of tuples in dynamic buffer
            - 14 next bits are the start offset, and lower 16 bits are the end offset of features beyond initial map
            - the dynamic buffer consists of (hash of the feature name, f32 value of the feature)
            - or (hash of the fature name, 32 value of the feature, f32 parse of the feature name) 
[dynamic buffer (of u32/f32 types, exact layout depends on the above bits)]
*/

impl VowpalParser {
    pub fn new(vw: &vwmap::VwNamespaceMap) -> VowpalParser {
        let mut rr = VowpalParser {  
                            vw_map: (*vw).clone(),
                            tmp_read_buf: Vec::with_capacity(RECBUF_LEN),
                            output_buffer: Vec::with_capacity(RECBUF_LEN*2),
                            namespace_hash_seeds: [0; 256],
                        };
        rr.output_buffer.resize((vw.num_namespaces as u32 * NAMESPACE_DESC_LEN + HEADER_LEN) as usize, 0);
        for i in 0..vw.num_namespaces {
            let namespace_vwname_str = &vw.vw_source.entries[i].namespace_vwname;
            rr.namespace_hash_seeds[i] = murmur3::hash32(namespace_vwname_str);
        }
        rr
    }
    
    pub fn print(&self) -> () {
        println!("item out {:?}", self.output_buffer);
    }

    #[inline(always)]
    pub fn parse_float_or_error(&self, i_start: usize, i_end :usize, error_str: &str) -> Result<f32, Box<dyn Error>> {
        unsafe {
            match str::from_utf8_unchecked(&self.tmp_read_buf[i_start..i_end]).parse::<f32>() {
                Ok(f) => return Ok(f),
                Err(_e) => return Err(Box::new(IOError::new(ErrorKind::Other, format!("{}: {}", error_str, String::from_utf8_lossy(&self.tmp_read_buf[i_start..i_end])))))
            };
        };
    }

    // This is a very very slow implementation, but it's ok, this is called extremely infrequently to decode a command
    pub fn parse_cmd(&self, i_start: usize, rowlen :usize) -> Result<Vec<Vec<u8>>, Box<dyn Error>> {
        let mut o: Vec<Vec<u8>> = Vec::new();
        let mut i_end = i_start;
        while i_end < rowlen {
            let mut out_vec : Vec<u8> = Vec::new();
            while i_end < rowlen && self.tmp_read_buf[i_end] != 0x20 {
                out_vec.push(self.tmp_read_buf[i_end]);
                i_end += 1;
            }
            o.push(out_vec);
            while i_end < rowlen && self.tmp_read_buf[i_end] == 0x20 {i_end += 1;}

        }
        Ok(o)
    }

    pub fn next_vowpal(&mut self, input_bufread: &mut impl BufRead) -> Result<&[u32], Box<dyn Error>> {
            self.tmp_read_buf.truncate(0);
            let rowlen1 = match input_bufread.read_until(0x0a, &mut self.tmp_read_buf) {
                Ok(0) => return Ok(&[]),
                Ok(n) => n,
                Err(e) => Err(e)?
            };

            let bufpos: usize = (self.vw_map.num_namespaces + HEADER_LEN as usize) as usize;
            self.output_buffer.truncate(bufpos);
            for i in &mut self.output_buffer[0..bufpos] { *i = NO_FEATURES };

            let mut current_namespace_num_of_features = 0;

            unsafe {
                let p = self.tmp_read_buf.as_ptr();
                let mut i_start:usize;
                let mut i_end:usize = 0;

                // first token is a label or "flush" command
                match *p.add(0) {
                    0x31 => self.output_buffer[LABEL_OFFSET] = 1,    // 1
                    0x2d => self.output_buffer[LABEL_OFFSET] = 0,    // -1
                    0x7c => self.output_buffer[LABEL_OFFSET] = NO_LABEL, // when first character is |, this means there is no label
                    _ => {
                        // "flush" ascii 66, 6C, 75, 73, 68
                        if rowlen1 >= 5 && *p.add(0) == 0x66  && *p.add(1) == 0x6C && *p.add(2) == 0x75 && *p.add(3) == 0x73 && *p.add(4) == 0x68 {
                            return Err(Box::new(FlushCommand))
                        } else if rowlen1 >= "hogwild_load ".len() {
                            // THIS IS SLOW, BUT IT IS CALLED VERY RARELY
                            // IF WE WILL AVE COMMANDS CALLED MORE FREQUENTLY, WE WILL NEED A FASTER IMPLEMENTATION
                            let vecs = self.parse_cmd(0, rowlen1)?;
                            if vecs.len() == 2 {
                                let command = String::from_utf8_lossy(&vecs[0]) ;
                                if command == "hogwild_load" {
                                    let filename = String::from_utf8_lossy(&vecs[1]);
                                    return Err(Box::new(HogwildLoadCommand{filename: filename.to_string()}));
                                }                            
                            } else {
                                return Err(Box::new(IOError::new(ErrorKind::Other, format!("Cannot parse an example"))))
                            }
                        } else {
                            return Err(Box::new(IOError::new(ErrorKind::Other, format!("Cannot parse an example"))))
//                            return Err(Box::new(IOError::new(ErrorKind::Other, format!("Unknown first character of the label: ascii {:?}", *p.add(0)))))
                        }
                    }
                };
                
                let rowlen = rowlen1 - 1; // ignore last newline byte
                if self.output_buffer[LABEL_OFFSET] != NO_LABEL {
                        // if we have a label, let's check if we also have label weight
                        while *p.add(i_end) != 0x20 && i_end < rowlen {i_end += 1;}; // find space
                        while *p.add(i_end) == 0x20 && i_end < rowlen {i_end += 1;}; // find first non-space
                        //if next character is not "|", we assume it's a example importance
                        //i_end +=1;
                        if *p.add(i_end) != 0x7c { // this token does not start with "|", so it has to be example improtance floating point
                                i_start = i_end;
                                while *p.add(i_end) != 0x20 && i_end < rowlen {i_end += 1;}; // find end of token (space)
                                let importance = self.parse_float_or_error(i_start, i_end, "Failed parsing example importance")?;
                                if importance < 0.0  {
                                    return Err(Box::new(IOError::new(ErrorKind::Other, format!("Example importance cannot be negative: {:?}! ", importance))));
                                }
                                self.output_buffer[EXAMPLE_IMPORTANCE_OFFSET] = importance.to_bits();
                        } else {
                                self.output_buffer[EXAMPLE_IMPORTANCE_OFFSET] = FLOAT32_ONE;
                        }                                              
                } else {
                        self.output_buffer[EXAMPLE_IMPORTANCE_OFFSET] = FLOAT32_ONE;
                }                
                // Then we look for first namespace
                while *p.add(i_end) != 0x7c && i_end < rowlen { i_end += 1;};
                
                let mut current_namespace_hash_seed:u32 = 0;
                let mut current_namespace_index_offset:usize = HEADER_LEN as usize;
                let mut current_namespace_is_float_namespace = false;

                let mut bufpos_namespace_start = 0;
                let mut current_namespace_weight:f32 = 1.0;
                while i_end < rowlen {
                    // <letter>[:<weight>]
                    
                    // First skip spaces
                    while *p.add(i_end) == 0x20 && i_end < rowlen {i_end += 1;}
                    i_start = i_end;
                    while *p.add(i_end) != 0x20 && *p.add(i_end) != 0x3a && i_end < rowlen {i_end += 1;}     // 0x3a = ":"
                    let i_end_first_part = i_end;
                    while *p.add(i_end) != 0x20 && i_end < rowlen {i_end += 1; }
                    
                    //println!("item out {:?}", std::str::from_utf8(&rr.tmp_read_buf[i_start..i_end]));
                    if *p.add(i_start) == 0x7c { // "|"
                        // new namespace index
                        i_start += 1;
                        if i_end_first_part != i_end {
                            // Non-empty part after ":" is namespace weight
                            current_namespace_weight = self.parse_float_or_error(i_end_first_part+1, i_end, "Failed parsing namespace weight")?;
                        } else {
                            current_namespace_weight = 1.0;
                        }
                     //   print!("Only single letter namespaces are allowed, however namespace string is: {:?}\n", String::from_utf8_lossy(&self.tmp_read_buf[i_start..i_end_first_part]));
                        let current_vwname = &self.tmp_read_buf[i_start..i_end_first_part];
//                        println!("Current: {:?}", current_vwname);
                        let current_namespace_index = match self.vw_map.map_vwname_to_index.get(current_vwname) {
                            Some(v) => *v,
                            None => return Err(Box::new(IOError::new(ErrorKind::Other, format!("Feature name was not predeclared in vw_namespace_map.csv: {}", String::from_utf8_lossy(&self.tmp_read_buf[i_start..i_end_first_part])))))
                        };
                        current_namespace_hash_seed = *self.namespace_hash_seeds.get_unchecked(current_namespace_index);
                        current_namespace_index_offset =  current_namespace_index * NAMESPACE_DESC_LEN as usize + HEADER_LEN as usize;
                        current_namespace_num_of_features = 0;
                        current_namespace_is_float_namespace = self.vw_map.map_index_to_save_as_float[current_namespace_index];
                        bufpos_namespace_start = self.output_buffer.len(); // this is only used if we will have multiple values
                    } else { 
                        // We have a feature! Let's hash it and write it to the buffer
                        // println!("item out {:?}", std::str::from_utf8(&rr.tmp_read_buf[i_start..i_end]));
                     //   print!("F {:?}\n", String::from_utf8_lossy(&self.tmp_read_buf[i_start..i_end_first_part]));
                        let h = murmur3::hash32_with_seed(&self.tmp_read_buf[i_start..i_end_first_part], 
                                                          current_namespace_hash_seed) & MASK31;  

                        let feature_weight:f32 = match i_end - i_end_first_part {
                            0 => 1.0,
                            _ => self.parse_float_or_error(i_end_first_part + 1, i_end, "Failed parsing feature weight")?
                        };
                        
                        // We have three options: 
                        // - first feature, no weights -> put it in-place
                        // - if it's second feature and first one was "simple", then promote it
                        // -- and then just add feature to the end of the buffer
<<<<<<< HEAD
                        if current_namespace_weight == 1.0 && 
                            feature_weight == 1.0 && 
                            current_namespace_num_of_features == 0 && 
                            current_namespace_is_float_namespace == false {
                            *buf.add(current_namespace_index_offset) = h;
                        } else {
                            if (current_namespace_num_of_features == 1) && (*buf.add(current_namespace_index_offset) & IS_NOT_SINGLE_MASK) == 0 {
=======
                        
                        if current_namespace_weight == 1.0 && feature_weight == 1.0 && current_char_num_of_features == 0 {
                            *self.output_buffer.get_unchecked_mut(current_namespace_index_offset) = h;
                        } else {
                            if (current_char_num_of_features == 1) && (self.output_buffer.get_unchecked(current_namespace_index_offset) & IS_NOT_SINGLE_MASK) == 0 {
>>>>>>> a98c1e6c
                                // We need to promote feature currently written in-place to out of place
                                self.output_buffer.push(*self.output_buffer.get_unchecked(current_namespace_index_offset));
                                self.output_buffer.push(FLOAT32_ONE);
                                debug_assert_eq!(current_namespace_is_float_namespace, false);
                            }
                            self.output_buffer.push(h);
                            self.output_buffer.push((current_namespace_weight * feature_weight).to_bits());
<<<<<<< HEAD
                            if current_namespace_is_float_namespace == true {
                                // The float_namespaces_skip_prefix allows us to parse a value A100, where A is one byte prefix which gets ignored
                                let float_start = i_start + self.vw_map.vw_source.float_namespaces_skip_prefix as usize;
                                let float_value:f32 = match i_end_first_part - float_start {
                                    0 => f32::NAN,
                                    _ => self.parse_float_or_error(float_start, i_end_first_part, "Failed parsing feature value to float (for float namespace)")?
                                };
                                self.output_buffer.push(float_value.to_bits());
                                *buf.add(current_namespace_index_offset) = IS_NOT_SINGLE_MASK | IS_FLOAT_NAMESPACE_MASK | (((bufpos_namespace_start<<16) + self.output_buffer.len()) as u32);
                            } else {
                                *buf.add(current_namespace_index_offset) = IS_NOT_SINGLE_MASK | (((bufpos_namespace_start<<16) + self.output_buffer.len()) as u32);
                            }
=======
                            *self.output_buffer.get_unchecked_mut(current_namespace_index_offset) = IS_NOT_SINGLE_MASK | (((bufpos_namespace_start<<16) + self.output_buffer.len()) as u32);
>>>>>>> a98c1e6c
                        }
                        current_namespace_num_of_features += 1;
                    }
                    i_end += 1;
                    
                }
            }
            
//            println!("item out {:?} {}", self.output_buffer, bufpos);
            self.output_buffer[0] = self.output_buffer.len() as u32;
            Ok(&self.output_buffer)
        }

}



#[cfg(test)]
mod tests {
    // Note this useful idiom: importing names from outer (for mod tests) scope.
    use super::*;
    use vwmap;
    use std::io::Cursor;
        
    fn nd(start: u32, end: u32) -> u32 {
        return (start << 16) + end;
    }


    #[test]
    fn test_vowpal() {
        // Test for perfect vowpal-compatible hashing
        let vw_map_string = r#"
A,featureA
B,featureB
C,featureC
"#;
        let vw = vwmap::VwNamespaceMap::new(vw_map_string, (vec![], 0)).unwrap();

        fn str_to_cursor(s: &str) -> Cursor<Vec<u8>> {
          Cursor::new(s.as_bytes().to_vec())
        }

        let mut rr = VowpalParser::new(&vw);
        // we test a single record, single namespace
        let mut buf = str_to_cursor("1 |A a\n");
        assert_eq!(rr.next_vowpal(&mut buf).unwrap(), [6,  1, FLOAT32_ONE,  
                                                        2988156968 & MASK31, 
                                                        NO_FEATURES, 
                                                        NO_FEATURES]);
 
        // we test a single record, single namespace, space at the end
        let mut buf = str_to_cursor("1 |A a \n");
        assert_eq!(rr.next_vowpal(&mut buf).unwrap(), [6,  1, FLOAT32_ONE,  
                                                        2988156968 & MASK31, 
                                                        NO_FEATURES, 
                                                        NO_FEATURES]);
                                                        

        // we test a single record, single namespace, space after label
        let mut buf = str_to_cursor("1  |A a\n");
        assert_eq!(rr.next_vowpal(&mut buf).unwrap(), [6,  1, FLOAT32_ONE,  
                                                        2988156968 & MASK31, 
                                                        NO_FEATURES, 
                                                        NO_FEATURES]);
                                                        
        // we test a single record, single namespace, space between namespace and label
        let mut buf = str_to_cursor("1 |A  a\n");
        assert_eq!(rr.next_vowpal(&mut buf).unwrap(), [6,  1, FLOAT32_ONE,  
                                                        2988156968 & MASK31, 
                                                        NO_FEATURES, 
                                                        NO_FEATURES]);
                                                        
                                                        
                                                        
                                                         
                                                        
        let mut buf = str_to_cursor("-1 |B b\n");
        assert_eq!(rr.next_vowpal(&mut buf).unwrap(), [6, 0, FLOAT32_ONE,
                                                        NO_FEATURES, 
                                                        2422381320 & MASK31, 
                                                        NO_FEATURES]);
        // single namespace with two features
        let mut buf = str_to_cursor("1 |A a b\n");
        assert_eq!(rr.next_vowpal(&mut buf).unwrap(), [10, 1, FLOAT32_ONE,  
                                                        nd(6,10) | IS_NOT_SINGLE_MASK, 	// |A
                                                        NO_FEATURES, 				// |B 
                                                        NO_FEATURES, 				// |C
                                                        2988156968 & MASK31, FLOAT32_ONE,   // |A a
                                                        3529656005 & MASK31, FLOAT32_ONE]); // |A b
        // two namespaces
        let mut buf = str_to_cursor("-1 |A a |B b\n");
        assert_eq!(rr.next_vowpal(&mut buf).unwrap(), [6, 0, FLOAT32_ONE,
                                                        2988156968 & MASK31, 
                                                        2422381320 & MASK31, 
                                                        NO_FEATURES]);

        // two namespaces, double space
        let mut buf = str_to_cursor("-1 |A a  |B b\n");
        assert_eq!(rr.next_vowpal(&mut buf).unwrap(), [6, 0, FLOAT32_ONE,
                                                        2988156968 & MASK31, 
                                                        2422381320 & MASK31, 
                                                        NO_FEATURES]);
        
        let mut buf = str_to_cursor("1 |UNDECLARED_NAMESPACE a\n");
        let result = rr.next_vowpal(&mut buf);
        assert!(result.is_err());
        assert_eq!(format!("{:?}", result), "Err(Custom { kind: Other, error: \"Feature name was not predeclared in vw_namespace_map.csv: UNDECLARED_NAMESPACE\" })");
 
        // namespace weight test
        let mut buf = str_to_cursor("1 |A:1.0 a\n");
        assert_eq!(rr.next_vowpal(&mut buf).unwrap(), [6, 1, FLOAT32_ONE,
                                                        2988156968 & MASK31, 
                                                        NO_FEATURES, 
                                                        NO_FEATURES]);
        // not a parsable number
        let mut buf = str_to_cursor("1 |A:not_a_parsable_number a\n");
        let result = rr.next_vowpal(&mut buf);
        assert!(result.is_err());
        assert_eq!(format!("{:?}", result), "Err(Custom { kind: Other, error: \"Failed parsing namespace weight: not_a_parsable_number\" })");

        // double weight
        let mut buf = str_to_cursor("1 |A:1:1 a\n");
        let result = rr.next_vowpal(&mut buf);
        assert!(result.is_err());
        assert_eq!(format!("{:?}", result), "Err(Custom { kind: Other, error: \"Failed parsing namespace weight: 1:1\" })");

        // namespace weight test
        let mut buf = str_to_cursor("1 |A:2.0 a\n");
        assert_eq!(rr.next_vowpal(&mut buf).unwrap(), [8, 1, FLOAT32_ONE, 
                                                        nd(6, 8) | IS_NOT_SINGLE_MASK, 
                                                        NO_FEATURES, 
                                                        NO_FEATURES, 
                                                        2988156968 & MASK31, 2.0f32.to_bits()]);
       // feature weight
        let mut buf = str_to_cursor("1 |A a:2.0\n");
        assert_eq!(rr.next_vowpal(&mut buf).unwrap(), [8, 1, FLOAT32_ONE, 
                                                        nd(6, 8) | IS_NOT_SINGLE_MASK, 
                                                        NO_FEATURES, 
                                                        NO_FEATURES, 
                                                        2988156968 & MASK31, 2.0f32.to_bits()]);

       // two feature weights
        let mut buf = str_to_cursor("1 |A a:2.0 b:3.0\n");
        assert_eq!(rr.next_vowpal(&mut buf).unwrap(), [10, 1, FLOAT32_ONE, 
                                                        nd(6, 10) | IS_NOT_SINGLE_MASK, 
                                                        NO_FEATURES, 
                                                        NO_FEATURES, 
                                                        2988156968 & MASK31, 2.0f32.to_bits(),
                                                        3529656005 & MASK31, 3.0f32.to_bits(),
                                                        ]);

       // feature weight + namespace weight
        let mut buf = str_to_cursor("1 |A:3 a:2.0\n");
        assert_eq!(rr.next_vowpal(&mut buf).unwrap(), [8, 1, FLOAT32_ONE, 
                                                        nd(6, 8) | IS_NOT_SINGLE_MASK, 
                                                        NO_FEATURES, 
                                                        NO_FEATURES, 
                                                        2988156968 & MASK31, 6.0f32.to_bits()]);

       // bad feature weight
        let mut buf = str_to_cursor("1 |A a:2x0\n");
        let result = rr.next_vowpal(&mut buf);
        assert!(result.is_err());
        assert_eq!(format!("{:?}", result), "Err(Custom { kind: Other, error: \"Failed parsing feature weight: 2x0\" })");


       // first no weight, then two weighted features
        let mut buf = str_to_cursor("1 |A a b:2.0 c:3.0\n");
        assert_eq!(rr.next_vowpal(&mut buf).unwrap(), [12, 1, FLOAT32_ONE, 
                                                        nd(6, 12) | IS_NOT_SINGLE_MASK, 
                                                        NO_FEATURES, 
                                                        NO_FEATURES, 
                                                        2988156968 & MASK31, 1.0f32.to_bits(),
                                                        3529656005 & MASK31, 2.0f32.to_bits(),
                                                        906509 & MASK31, 3.0f32.to_bits(),
                                                        ]);

 
 
                
        // LABEL TESTS
        // without label
        let mut buf = str_to_cursor("|A a\n");
        assert_eq!(rr.next_vowpal(&mut buf).unwrap(), [6, NO_LABEL, FLOAT32_ONE,
                                                        2988156968 & MASK31, 
                                                        NO_FEATURES, 
                                                        NO_FEATURES]);

        /* Should we support this ? 
        let mut buf = str_to_cursor(" |A a\n");
        assert_eq!(rr.next_vowpal(&mut buf).unwrap(), [6, NO_LABEL, FLOAT32_ONE,
                                                        2988156968 & MASK31, 
                                                        NO_FEATURES, 
                                                        NO_FEATURES]);
        */
                
        //println!("{:?}", rr.output_buffer);
        // now we test if end-of-stream works correctly
        str_to_cursor("");
        assert_eq!(rr.next_vowpal(&mut buf).unwrap().len(), 0);
        
        // flush should return [999]
        let mut buf = str_to_cursor("flush");
        assert_eq!(rr.next_vowpal(&mut buf).err().unwrap().is::<FlushCommand>(), true);

        // Unrecognized label -> Error
        let mut buf = str_to_cursor("$1");
        let result = rr.next_vowpal(&mut buf);
        assert!(result.is_err());
        assert_eq!(format!("{:?}", result), "Err(Custom { kind: Other, error: \"Cannot parse an example\" })");

        // Example importance is negative -> Error
        let mut buf = str_to_cursor("1 -0.1 |A a\n");
        let result = rr.next_vowpal(&mut buf);
        assert!(result.is_err());
        assert_eq!(format!("{:?}", result), "Err(Custom { kind: Other, error: \"Example importance cannot be negative: -0.1! \" })");

        // After label, there is neither namespace definition (|) nor example importance float
        let mut buf = str_to_cursor("1 fdsa |A a\n");
        let result = rr.next_vowpal(&mut buf);
        assert!(result.is_err());
        assert_eq!(format!("{:?}", result), "Err(Custom { kind: Other, error: \"Failed parsing example importance: fdsa\" })");
        
        // Example importance
        let mut buf = str_to_cursor("1 0.1 |A a\n");
        assert_eq!(rr.next_vowpal(&mut buf).unwrap(), [6, 1, 0.1f32.to_bits(),
                                                        2988156968 & MASK31, 
                                                        NO_FEATURES, 
                                                        NO_FEATURES]);

        // Example importance with bunch of spaces
        let mut buf = str_to_cursor("1  0.1  |A  a \n");
        assert_eq!(rr.next_vowpal(&mut buf).unwrap(), [6, 1, 0.1f32.to_bits(),
                                                        2988156968 & MASK31, 
                                                        NO_FEATURES, 
                                                        NO_FEATURES]);
 
 
 
        // flush should return FlushCommand
        let mut buf = str_to_cursor("flush");
        assert_eq!(rr.next_vowpal(&mut buf).err().unwrap().is::<FlushCommand>(), true);

        // flush should return FlushCommand
        let mut buf = str_to_cursor("hogwild_load /path/to/filename");
        let result = rr.next_vowpal(&mut buf).err().unwrap();
        assert_eq!(result.is::<HogwildLoadCommand>(), true);
        let hogwild_command = result.downcast_ref::<HogwildLoadCommand>().unwrap();
        assert_eq!(hogwild_command.filename, "/path/to/filename");

        // flush should return FlushCommand
        let mut buf = str_to_cursor("hogwild_load   /path/to/filename");
        let result = rr.next_vowpal(&mut buf).err().unwrap();
        assert_eq!(result.is::<HogwildLoadCommand>(), true);
        let hogwild_command = result.downcast_ref::<HogwildLoadCommand>().unwrap();
        assert_eq!(hogwild_command.filename, "/path/to/filename");
 

        // flush should return FlushCommand
        let mut buf = str_to_cursor("hogwild_load   /path/to/filename  ");
        let result = rr.next_vowpal(&mut buf).err().unwrap();
        assert_eq!(result.is::<HogwildLoadCommand>(), true);
        let hogwild_command = result.downcast_ref::<HogwildLoadCommand>().unwrap();
        assert_eq!(hogwild_command.filename, "/path/to/filename");

        // Check for two pathological cases - command without space, and command with a space but no file
        let mut buf = str_to_cursor("hogwild_load");
        let result = rr.next_vowpal(&mut buf);
        assert!(result.is_err());
        assert_eq!(format!("{:?}", result), "Err(Custom { kind: Other, error: \"Cannot parse an example\" })");

        let mut buf = str_to_cursor("hogwild_load ");
        let result = rr.next_vowpal(&mut buf);
        assert!(result.is_err());
        assert_eq!(format!("{:?}", result), "Err(Custom { kind: Other, error: \"Cannot parse an example\" })");
 
    }


    #[test]
    fn test_float_namespaces() {
        fn str_to_cursor(s: &str) -> Cursor<Vec<u8>> {
          Cursor::new(s.as_bytes().to_vec())
        }

        // Test for perfect vowpal-compatible hashing
        let vw_map_string = r#"
A,featureA
B,featureB
C,featureC
"#;
        let vw = vwmap::VwNamespaceMap::new(vw_map_string, (vec![], 0)).unwrap();
        let mut rr = VowpalParser::new(&vw);
        // we test a single record, single namespace, with string value "3"
        let mut buf = str_to_cursor("-1 |B 3\n");
        assert_eq!(rr.next_vowpal(&mut buf).unwrap(), [6, 0, FLOAT32_ONE,
                                                        NO_FEATURES, 
                                                        1775699190 & MASK31, 
                                                        NO_FEATURES]);

        let vw = vwmap::VwNamespaceMap::new(vw_map_string, (vec!["featureB".to_string()], 0)).unwrap();
        let mut rr = VowpalParser::new(&vw);
        // we test a single record, single namespace, with string value "3" with weight "2"
        let mut buf = str_to_cursor("-1 |B 3:2\n");
        assert_eq!(rr.next_vowpal(&mut buf).unwrap(), [9, 0, FLOAT32_ONE,
                                                        NO_FEATURES, 
                                                        nd(6, 9) | IS_NOT_SINGLE_MASK | IS_FLOAT_NAMESPACE_MASK, 
                                                        NO_FEATURES, 
                                                        1775699190 & MASK31, 2.0f32.to_bits(), 3.0f32.to_bits()]);

        let mut buf = str_to_cursor("-1 |B 3:2 4\n");
        assert_eq!(rr.next_vowpal(&mut buf).unwrap(), [12, 0, FLOAT32_ONE,
                                                        NO_FEATURES, 
                                                        nd(6, 12) | IS_NOT_SINGLE_MASK | IS_FLOAT_NAMESPACE_MASK, 
                                                        NO_FEATURES, 
                                                        1775699190 & MASK31, 2.0f32.to_bits(), 3.0f32.to_bits(),
                                                        382082293 & MASK31, 1.0f32.to_bits(), 4.0f32.to_bits(),
                                                        
                                                        ]);
        let mut buf = str_to_cursor("-1 |B not_a_number\n");
        let result = rr.next_vowpal(&mut buf);
        assert!(result.is_err());
        assert_eq!(format!("{:?}", result), "Err(Custom { kind: Other, error: \"Failed parsing feature value to float (for float namespace): not_a_number\" })");
 

        // Now test with skip_prefix = 1 
        let vw = vwmap::VwNamespaceMap::new(vw_map_string, (vec!["featureB".to_string()], 1)).unwrap();
        let mut rr = VowpalParser::new(&vw);
        // we test a single record, single namespace, with string value "3" with weight "2"
        let mut buf = str_to_cursor("-1 |B B3:2\n");
        assert_eq!(rr.next_vowpal(&mut buf).unwrap(), [9, 0, FLOAT32_ONE,
                                                        NO_FEATURES, 
                                                        nd(6, 9) | IS_NOT_SINGLE_MASK | IS_FLOAT_NAMESPACE_MASK, 
                                                        NO_FEATURES, 
                                                        1416737454 & MASK31, 2.0f32.to_bits(), 3.0f32.to_bits()]);

        // Because we skip one char, the float value of B is the float value of "" which is NAN
        let mut buf = str_to_cursor("-1 |B B:2\n");
        assert_eq!(rr.next_vowpal(&mut buf).unwrap(), [9, 0, FLOAT32_ONE,
                                                        NO_FEATURES, 
                                                        nd(6, 9) | IS_NOT_SINGLE_MASK | IS_FLOAT_NAMESPACE_MASK, 
                                                        NO_FEATURES, 
                                                        25602353 & MASK31, 2.0f32.to_bits(), f32::NAN.to_bits()]);


        





    } 
    
    #[test]
    fn test_multibyte_namespaces() {
        // Test for perfect vowpal-compatible hashing
        let vw_map_string = r#"
AA,featureA
BB,featureB
CC,featureC
"#;
        let vw = vwmap::VwNamespaceMap::new(vw_map_string, (vec![], 0)).unwrap();

        fn str_to_cursor(s: &str) -> Cursor<Vec<u8>> {
          Cursor::new(s.as_bytes().to_vec())
        }

        let mut rr = VowpalParser::new(&vw);
        // we test a single record, single namespace
        let mut buf = str_to_cursor("1 |AA a\n");
        assert_eq!(rr.next_vowpal(&mut buf).unwrap(), [6,  1, FLOAT32_ONE,  
                                                        292540976 & MASK31, 
                                                        NO_FEATURES, 
                                                        NO_FEATURES]);
 
        // feature weight + namespace weight
        let mut buf = str_to_cursor("1 |AA:3 a:2.0\n");
        assert_eq!(rr.next_vowpal(&mut buf).unwrap(), [8, 1, FLOAT32_ONE, 
                                                        nd(6, 8) | IS_NOT_SINGLE_MASK, 
                                                        NO_FEATURES, 
                                                        NO_FEATURES, 
                                                        292540976 & MASK31, 6.0f32.to_bits()]);


    }




}<|MERGE_RESOLUTION|>--- conflicted
+++ resolved
@@ -246,7 +246,6 @@
                         // - first feature, no weights -> put it in-place
                         // - if it's second feature and first one was "simple", then promote it
                         // -- and then just add feature to the end of the buffer
-<<<<<<< HEAD
                         if current_namespace_weight == 1.0 && 
                             feature_weight == 1.0 && 
                             current_namespace_num_of_features == 0 && 
@@ -254,21 +253,13 @@
                             *buf.add(current_namespace_index_offset) = h;
                         } else {
                             if (current_namespace_num_of_features == 1) && (*buf.add(current_namespace_index_offset) & IS_NOT_SINGLE_MASK) == 0 {
-=======
-                        
-                        if current_namespace_weight == 1.0 && feature_weight == 1.0 && current_char_num_of_features == 0 {
-                            *self.output_buffer.get_unchecked_mut(current_namespace_index_offset) = h;
-                        } else {
-                            if (current_char_num_of_features == 1) && (self.output_buffer.get_unchecked(current_namespace_index_offset) & IS_NOT_SINGLE_MASK) == 0 {
->>>>>>> a98c1e6c
                                 // We need to promote feature currently written in-place to out of place
-                                self.output_buffer.push(*self.output_buffer.get_unchecked(current_namespace_index_offset));
+                                self.output_buffer.push(*buf.add(current_namespace_index_offset));
                                 self.output_buffer.push(FLOAT32_ONE);
                                 debug_assert_eq!(current_namespace_is_float_namespace, false);
                             }
                             self.output_buffer.push(h);
                             self.output_buffer.push((current_namespace_weight * feature_weight).to_bits());
-<<<<<<< HEAD
                             if current_namespace_is_float_namespace == true {
                                 // The float_namespaces_skip_prefix allows us to parse a value A100, where A is one byte prefix which gets ignored
                                 let float_start = i_start + self.vw_map.vw_source.float_namespaces_skip_prefix as usize;
@@ -281,9 +272,6 @@
                             } else {
                                 *buf.add(current_namespace_index_offset) = IS_NOT_SINGLE_MASK | (((bufpos_namespace_start<<16) + self.output_buffer.len()) as u32);
                             }
-=======
-                            *self.output_buffer.get_unchecked_mut(current_namespace_index_offset) = IS_NOT_SINGLE_MASK | (((bufpos_namespace_start<<16) + self.output_buffer.len()) as u32);
->>>>>>> a98c1e6c
                         }
                         current_namespace_num_of_features += 1;
                     }
