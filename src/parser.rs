--- conflicted
+++ resolved
@@ -110,26 +110,15 @@
     ) -> Result<f32, Box<dyn Error>> {
         unsafe {
             if i_end - i_start == 4
-<<<<<<< HEAD
-                && *self.tmp_read_buf.get_unchecked(i_start) == 'N' as u8
-                && *self.tmp_read_buf.get_unchecked(i_start + 1) == 'O' as u8
-                && *self.tmp_read_buf.get_unchecked(i_start + 2) == 'N' as u8
-                && *self.tmp_read_buf.get_unchecked(i_start + 3) == 'E' as u8
-=======
-                && self.tmp_read_buf[i_start] == b'N'
-                && self.tmp_read_buf[i_start + 1] == b'O'
-                && self.tmp_read_buf[i_start + 2] == b'N'
-                && self.tmp_read_buf[i_start + 3] == b'E'
->>>>>>> 6ee783c3
+                && *self.tmp_read_buf.get_unchecked(i_start) == 'N'
+                && *self.tmp_read_buf.get_unchecked(i_start + 1) == 'O'
+                && *self.tmp_read_buf.get_unchecked(i_start + 2) == 'N'
+                && *self.tmp_read_buf.get_unchecked(i_start + 3) == 'E'
             {
                 return Ok(f32::NAN);
             }
 
-<<<<<<< HEAD
-            return match str::from_utf8_unchecked(self.tmp_read_buf.get_unchecked(i_start..i_end)).parse::<f32>() {
-=======
-            match str::from_utf8_unchecked(&self.tmp_read_buf[i_start..i_end]).parse::<f32>() {
->>>>>>> 6ee783c3
+            match str::from_utf8_unchecked(self.tmp_read_buf.get_unchecked(i_start..i_end)).parse::<f32>() {
                 Ok(f) => Ok(f),
                 Err(_e) => {
                     Err(Box::new(IOError::new(
@@ -176,7 +165,6 @@
         return self.next_vowpal_to_size(tmp_read_buf_size);
     }
 
-<<<<<<< HEAD
     pub fn next_vowpal_with_size(
         &mut self,
         input_bufread: &mut impl BufRead,
@@ -195,12 +183,6 @@
         match self.next_vowpal_to_size(tmp_read_buf_size) {
             Ok(n) => Ok((n, size)),
             Err(e) => Err(e)?,
-=======
-        let bufpos: usize = self.vw_map.num_namespaces + HEADER_LEN as usize;
-        self.output_buffer.truncate(bufpos);
-        for i in &mut self.output_buffer[0..bufpos] {
-            *i = NO_FEATURES
->>>>>>> 6ee783c3
         }
     }
 
@@ -477,7 +459,7 @@
     // Note this useful idiom: importing names from outer (for mod tests) scope.
     use super::*;
     use std::io::Cursor;
-    
+
 
     fn nd(start: u32, end: u32) -> u32 {
         (start << 16) + end
@@ -1127,124 +1109,4 @@
         );
     }
 
-
-    #[test]
-    fn test_next_vowpal_from_position_2() {
-        // Test for perfect vowpal-compatible hashing
-        let vw_map_string = r#"
-AD,active_tab,
-Ao,ad_title_hash,
-AP,advertiser_id,
-Aa,browser_family,
-Ab,browser_version,
-AQ,campaign_id,
-Af,card_idx,
-At,conv_clicks,f32
-Ay,count_clicks_6h,f32
-Az,count_pv_24h,f32
-AY,country_v2,
-AG,day_of_week,
-AS,dma_code_v2,
-As,fcap_doc_count,f32
-BH,fcap_img_exp_intervals,
-AE,feed_idx,
-AT,from_cat,
-BI,from_cat_iab2,
-AH,from_doc,
-AW,from_language_lower,
-AI,from_src,
-Ae,idx,
-AL,image_uuid,
-Ax,interactions_count_click,f32
-Aw,interactions_count_page_view,f32
-Au,last_click_hrs,f32
-Av,last_pv_hrs,f32
-BD,multi_adv_clicked,
-BC,multi_cat_clicked,
-BE,multi_cmp_clicked,
-BF,multi_source_pv,
-BG,multi_weighted_adv_converged,
-Ac,os_family,
-Ad,os_version,
-BL,page_referrer_multiValue,
-AN,platform_upper,
-Ar,postal_code,
-AO,publisher_id,
-AZ,region_v2,
-Aq,requested_lst_num,f32
-Ah,screen_h,f32
-Ag,screen_w,f32
-AB,second_context_ctr,f32
-AU,to_cat,
-AJ,to_doc,
-Ap,to_doc_title_hash,
-AR,to_doc_top_keyword,
-AX,to_language_lower,
-AK,to_src,
-Am,top_image_labels,
-Ak,ui_abtest_id,
-Al,ui_abtest_variant_id,
-AV,user_interest,
-AF,user_local_hour,
-AC,viewability_prob,f32
-An,viewport_distance,f32
-BK,widget_data_sources,
-BJ,widget_data_widgets,
-AM,widget_id_gen,
-Aj,window_h,f32
-Ai,window_w,f32
-_namespace_skip_prefix,2
-"#;
-        let vw = vwmap::VwNamespaceMap::new(vw_map_string).unwrap();
-
-        fn str_to_cursor(s: &str) -> Cursor<Vec<u8>> {
-            Cursor::new(s.as_bytes().to_vec())
-        }
-
-        let mut rr = VowpalParser::new(&vw);
-
-        let mut buf = str_to_cursor("|AT AT2301 |Av Av \n");
-        let buf_result =
-            [66, 255, 1065353216, 2147483648, 2147483648, 2147483648, 2147483648, 2147483648, 2147483648, 2147483648, 2147483648, 2147483648, 2147483648, 2147483648, 2147483648, 2147483648, 2147483648, 2147483648, 2147483648, 621731558, 2147483648, 2147483648, 2147483648, 2147483648, 2147483648, 2147483648, 2147483648, 2147483648, 2147483648, 2151678018, 2147483648, 2147483648, 2147483648, 2147483648, 2147483648, 2147483648, 2147483648, 2147483648, 2147483648, 2147483648, 2147483648, 2147483648, 2147483648, 2147483648, 2147483648, 2147483648, 2147483648, 2147483648, 2147483648, 2147483648, 2147483648, 2147483648, 2147483648, 2147483648, 2147483648, 2147483648, 2147483648, 2147483648, 2147483648, 2147483648, 2147483648, 2147483648, 2147483648, 2147483648, 830516975, 2143289344];
-        assert_eq!(
-            rr.next_vowpal(&mut buf).unwrap(),
-            buf_result
-        );
-
-        let mut buf = str_to_cursor("|AT AT2301 |Av Av |Ax Ax |An An0 |AE AE |AC AC0.21293139457702637 |AB AB0.0014225668821381183 |Aa AaChrome |Ag Ag1792 |AV AV |AO AO2571 |BI BI640 |Ac AcMac_OS |BL BL |AD AD1 |Ar Ar28037 |Af Af |AG AG7 |Aw Aw |Au Au |AZ AZMD |AN ANDESKTOP |AW AWes |Ay Ay |Ak Ak0 |Aj Aj294 |Ae Ae0 |AM AM174 |BJ BJ |BD BD |AI AI98310 |BK BK |At At |Ah Ah1120 |AY AYES |Ad Ad10.15.7 |Ab Ab112.0.0.0 |Ai Ai1792 |AH AH1145887945 |BF BF |BC BC |Al Al0 |BG BG |AS AS |Az Az |BE BE |AF AF08 |AJ AJ4627197312 |AU AU2006 |AQ AQ1055916426 |Am Ambook_font_publication |AX AXes |AK AK4102986 |Ao Ao-4757584104389244634 |AP AP54951432 |AR ARdemuestra |Ap Ap-4757584104389244634 |AL AL90e085132e0d923452285bf643b460b3b29e87aa4d54ccc4e53e6eedbeffbe4f |BH BH |Aq Aq1 |As As0 \n");
-        let buf_result =
-            [96, 255, 1065353216, 1547305923, 155134961, 2092629910, 615315132, 773930589, 934304032, 1140906196, 2152988758, 2152726610, 2153381980, 2925489, 2120118545, 429524425, 2153644128, 1848334989, 2102552990, 621731558, 1717132636, 2053269928, 1908756034, 1737198855, 1292739571, 2104930503, 2151809092, 2152464462, 2152595536, 2151678018, 929605245, 955670924, 2129558223, 2130774038, 1455166370, 1591600733, 1615192701, 1531780491, 1872504576, 1407291844, 1152149902, 567504919, 2153513054, 2153119832, 2152333388, 2152202314, 258228766, 322117837, 1618245923, 324627801, 182891891, 950102217, 480817187, 1568763925, 109399514, 582305520, 1306256650, 2152071240, 2151940166, 1992649640, 1294237052, 1657777368, 2152857684, 2153250906, 830516975, 2143289344, 708356075, 2143289344, 1792232037, 0, 2019030585, 1046088368, 396757798, 985298284, 669592595, 1155530752, 1110666914, 2143289344, 1327372501, 2143289344, 2056166874, 2143289344, 1908503282, 1133707264, 817092508, 2143289344, 2064319797, 1150025728, 509279549, 1155530752, 1256723720, 2143289344, 93821232, 1065353216, 171059996, 0];
-        assert_eq!(
-            rr.next_vowpal(&mut buf).unwrap(),
-            buf_result
-        );
-
-        let cache_input_str = "|AT AT2301 |Av Av |Ax Ax |An An0 |AE AE |AC AC0.21293139457702637 |AB AB0.0014225668821381183 |Aa AaChrome |Ag Ag1792 |AV AV |AO AO2571 |BI BI640 |Ac AcMac_OS |BL BL |AD AD1 |Ar Ar28037 |Af Af |AG AG7 |Aw Aw |Au Au |AZ AZMD |AN ANDESKTOP |AW AWes |Ay Ay |Ak Ak0 |Aj Aj294 |Ae Ae0 |AM AM174 |BJ BJ |BD BD |AI AI98310 |BK BK |At At |Ah Ah1120 |AY AYES |Ad Ad10.15.7 |Ab Ab112.0.0.0 |Ai Ai1792 |AH AH1145887945 |BF BF |BC BC |Al Al0 |BG BG |AS AS |Az Az |BE BE |AF AF08 \n";
-
-        let mut cache_buf = str_to_cursor(cache_input_str);
-        let (cache_result, cache_result_size) = rr.next_vowpal_with_size(&mut cache_buf).unwrap();
-        let mut cache_buf = str_to_cursor(cache_input_str);
-        assert_eq!(
-            cache_result,
-            [92, 255, 1065353216, 1547305923, 2147483648, 2147483648, 615315132, 773930589, 2147483648, 1140906196, 2152988758, 2152726610, 2153381980, 2925489, 2120118545, 429524425, 2147483648, 2147483648, 2102552990, 621731558, 1717132636, 2053269928, 1908756034, 1737198855, 1292739571, 2147483648, 2151809092, 2152464462, 2152595536, 2151678018, 929605245, 955670924, 2129558223, 2130774038, 1455166370, 1591600733, 1615192701, 1531780491, 1872504576, 1407291844, 1152149902, 567504919, 2147483648, 2153119832, 2152333388, 2152202314, 2147483648, 2147483648, 2147483648, 2147483648, 2147483648, 2147483648, 2147483648, 1568763925, 109399514, 582305520, 1306256650, 2152071240, 2151940166, 1992649640, 1294237052, 1657777368, 2152857684, 2153250906, 830516975, 2143289344, 708356075, 2143289344, 1792232037, 0, 2019030585, 1046088368, 396757798, 985298284, 669592595, 1155530752, 1110666914, 2143289344, 1327372501, 2143289344, 2056166874, 2143289344, 1908503282, 1133707264, 817092508, 2143289344, 2064319797, 1150025728, 509279549, 1155530752, 1256723720, 2143289344]
-        );
-
-        let mut added_cache_buf = str_to_cursor("|AJ AJ4627197312 |AU AU2006 |AQ AQ1055916426 |Am Ambook_font_publication |AX AXes |AK AK4102986 |Ao Ao-4757584104389244634 |AP AP54951432 |AR ARdemuestra |Ap Ap-4757584104389244634 |AL AL90e085132e0d923452285bf643b460b3b29e87aa4d54ccc4e53e6eedbeffbe4f |BH BH |Aq Aq1 |As As0 \n");
-
-        // feature weight + namespace weight
-        assert_eq!(
-            rr.next_vowpal_with_cache(&mut added_cache_buf, cache_result_size).unwrap(),
-            buf_result
-        );
-
-
-        let mut added_cache_buf = str_to_cursor("|AJ AJ4627197312 |AU AU2006 |AQ AQ1055916426 |Am Ambook_font_publication |AX AXes |AK AK4102986 |Ao Ao-4757584104389244634 |AP AP54951432 |AR ARdemuestra |Ap Ap-4757584104389244634 |AL AL90e085132e0d923452285bf643b460b3b29e87aa4d54ccc4e53e6eedbeffbe4f |BH BH |Aq Aq1 |As As0 \n");
-
-        // feature weight + namespace weight
-        assert_eq!(
-            rr.next_vowpal_with_cache(&mut added_cache_buf, cache_result_size).unwrap(),
-            buf_result
-        );
-
-    }
 }