use std::collections::HashMap;
use std::error::Error;
use std::path::PathBuf;
use std::io::prelude::*;
use std::fs;
use serde::{Serialize,Deserialize};
use std::io::ErrorKind;
use std::io::Error as IOError;

#[derive(Clone, Copy, Debug, PartialEq, Serialize, Deserialize, Eq)]
pub enum NamespaceType {
    Primitive = 0,
    Transformed = 1,
}

#[derive(Clone, Copy, Debug, PartialEq, Serialize, Deserialize, Eq)]
pub enum NamespaceFormat {
    Categorical = 0, // categorical (binary) features encoding (we have the hash and weight of each feature, value of the feature is assumed to be 1.0 (binary))
    F32 = 1,	// f32 features encoding (we have the hash and value of each feature, weight is assumed to be 1.0)
}


#[derive(Clone, Debug, Serialize, Deserialize, PartialEq, Copy)]
pub struct NamespaceDescriptor {
    pub namespace_index: u16,
    pub namespace_type: NamespaceType,
    pub namespace_format: NamespaceFormat,
}


#[derive(Clone, Debug)]
pub struct VwNamespaceMap {
    pub num_namespaces: usize,
    pub map_verbose_to_namespace_descriptor: HashMap <std::string::String, NamespaceDescriptor>,
    pub map_vwname_to_namespace_descriptor: HashMap <Vec<u8>, NamespaceDescriptor>,
    pub map_vwname_to_name: HashMap <Vec<u8>, std::string::String>,
    pub vw_source: VwNamespaceMapSource,    // this is the source from which VwNamespaceMap can be constructed - for persistence
}

// this is serializible source from which VwNamespaceMap can be constructed
#[derive(Serialize, Deserialize, Debug, Eq, PartialEq, Clone)]
pub struct VwNamespaceMapEntry {
    pub namespace_vwname: std::string::String,
<<<<<<< HEAD
    pub namespace_verbose: std::string::String,
    pub namespace_index: u32,
    namespace_save_as_float: bool, 
=======
    namespace_verbose: std::string::String,
    namespace_index: u16,
    namespace_format: NamespaceFormat, 
>>>>>>> 36032cca
}

#[derive(Serialize, Deserialize, Debug, Eq, PartialEq, Clone)]
pub struct VwNamespaceMapSource {
    pub namespace_skip_prefix: u32,
    pub entries: Vec<VwNamespaceMapEntry>,
}

impl VwNamespaceMap {
    pub fn new_from_source(vw_source: VwNamespaceMapSource)  -> Result<VwNamespaceMap, Box<dyn Error>> {
        let mut vw = VwNamespaceMap {
                                num_namespaces:0, 
                                map_verbose_to_namespace_descriptor:HashMap::new(),
                                map_vwname_to_namespace_descriptor: HashMap::new(),
                                map_vwname_to_name: HashMap::new(),
                                vw_source: vw_source,
                                };

        for vw_entry in &vw.vw_source.entries {
            //let record = result?;
            let name_str = &vw_entry.namespace_verbose;
            let vwname_str = &vw_entry.namespace_vwname;
            
            let namespace_descriptor = NamespaceDescriptor{
                                        namespace_index: vw_entry.namespace_index, 
                                        namespace_type: NamespaceType::Primitive,
                                        namespace_format: vw_entry.namespace_format,
                                    };
            
            vw.map_vwname_to_name.insert(vwname_str.as_bytes().to_vec(), String::from(name_str));
            vw.map_vwname_to_namespace_descriptor.insert(vwname_str.as_bytes().to_vec(), namespace_descriptor.clone());
            vw.map_verbose_to_namespace_descriptor.insert(String::from(name_str), namespace_descriptor.clone());

            if vw_entry.namespace_index as usize > vw.num_namespaces {
                vw.num_namespaces = vw_entry.namespace_index as usize;
            } 
        }
        vw.num_namespaces += 1;
        Ok(vw)
    }

    pub fn new_from_csv_filepath(path: PathBuf) -> Result<VwNamespaceMap, Box<dyn Error>> {
        let mut input_bufreader = fs::File::open(&path).expect(&format!("Could not find vw_namespace_map.csv in input dataset directory of {:?}", path).to_string());
        let mut s = String::new();
        input_bufreader.read_to_string(&mut s)?;
        VwNamespaceMap::new(&s)
    }

    pub fn new(data: &str) -> Result<VwNamespaceMap, Box<dyn Error>> {
        let mut rdr = csv::ReaderBuilder::new()
            .has_headers(false)
            .flexible(true)
            .from_reader(data.as_bytes()
            );
        let mut vw_source = VwNamespaceMapSource { entries: vec![], namespace_skip_prefix: 0};
        for (i, record_w) in rdr.records().enumerate() {
            let record = record_w?;
            let vwname_str = &record[0];
            if vwname_str.as_bytes().len() != 1 {
                println!("Warning: multi-byte namespace names are not compatible with old style namespace arguments");
            }
            
            if vwname_str == "_namespace_skip_prefix" {
                let namespace_skip_prefix = record[1].parse().expect("Couldn't parse _namespace_skip_prefix in vw_namespaces_map.csv");
                println!("_namespace_skip_prefix set in vw_namespace_map.csv is {}", namespace_skip_prefix);
                vw_source.namespace_skip_prefix = namespace_skip_prefix;
                continue               
            }
            
            let name_str = &record[1];
            let namespace_format = match &record.get(2) {
                Some("f32") => NamespaceFormat::F32,
                Some("") => NamespaceFormat::Categorical,
                None => NamespaceFormat::Categorical,
                Some(unknown_type) => return Err(Box::new(IOError::new(ErrorKind::Other, format!("Unknown type used for the feature in vw_namespace_map.csv: \"{}\". Only \"f32\" is possible.", unknown_type))))
            };
            
            vw_source.entries.push(VwNamespaceMapEntry {
                namespace_vwname: vwname_str.to_string(),
                namespace_verbose: name_str.to_string(),
                namespace_index: i as u16,
                namespace_format: namespace_format,
            });
        }

        VwNamespaceMap::new_from_source(vw_source)
    }

}


#[cfg(test)]
mod tests {
    // Note this useful idiom: importing names from outer (for mod tests) scope.
    use super::*;

    #[test]
    fn test_simple() {
        let vw_map_string = r#"
A,featureA
B,featureB
C,featureC
"#;
        let vw = VwNamespaceMap::new(vw_map_string).unwrap();
        assert_eq!(vw.vw_source.entries.len(), 3);
        assert_eq!(vw.vw_source.namespace_skip_prefix, 0);
        assert_eq!(vw.vw_source.entries[0], 
            VwNamespaceMapEntry {
                namespace_vwname: "A".to_string(),
                namespace_verbose: "featureA".to_string(),
                namespace_index: 0,
                namespace_format: NamespaceFormat::Categorical});         

        assert_eq!(vw.vw_source.entries[1], 
            VwNamespaceMapEntry {
                namespace_vwname: "B".to_string(),
                namespace_verbose: "featureB".to_string(),
                namespace_index: 1,
                namespace_format: NamespaceFormat::Categorical});         

        assert_eq!(vw.vw_source.entries[2], 
            VwNamespaceMapEntry {
                namespace_vwname: "C".to_string(),
                namespace_verbose: "featureC".to_string(),
                namespace_index: 2,
                namespace_format: NamespaceFormat::Categorical});         
    }


    #[test]
    fn test_f32() {
        {
            let vw_map_string = "A,featureA,f32\n_namespace_skip_prefix,2";
            let vw = VwNamespaceMap::new(vw_map_string).unwrap();
            assert_eq!(vw.vw_source.entries[0], 
                VwNamespaceMapEntry {
                    namespace_vwname: "A".to_string(),
                    namespace_verbose: "featureA".to_string(),
                    namespace_index: 0,
                    namespace_format: NamespaceFormat::F32});         
            assert_eq!(vw.vw_source.namespace_skip_prefix, 2);
        }
        {
            let vw_map_string = "A,featureA,blah\n";
            let result = VwNamespaceMap::new(vw_map_string);
            assert!(result.is_err());
            assert_eq!(format!("{:?}", result), "Err(Custom { kind: Other, error: \"Unknown type used for the feature in vw_namespace_map.csv: \\\"blah\\\". Only \\\"f32\\\" is possible.\" })");
        }
    }




}










<|MERGE_RESOLUTION|>--- conflicted
+++ resolved
@@ -41,15 +41,9 @@
 #[derive(Serialize, Deserialize, Debug, Eq, PartialEq, Clone)]
 pub struct VwNamespaceMapEntry {
     pub namespace_vwname: std::string::String,
-<<<<<<< HEAD
     pub namespace_verbose: std::string::String,
-    pub namespace_index: u32,
-    namespace_save_as_float: bool, 
-=======
-    namespace_verbose: std::string::String,
     namespace_index: u16,
     namespace_format: NamespaceFormat, 
->>>>>>> 36032cca
 }
 
 #[derive(Serialize, Deserialize, Debug, Eq, PartialEq, Clone)]
