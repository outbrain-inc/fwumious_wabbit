--- conflicted
+++ resolved
@@ -27,13 +27,8 @@
     input: graph::BlockPtrOutput,
 ) -> Result<graph::BlockPtrOutput, Box<dyn Error>> {
     let num_inputs = bg.get_num_output_values(vec![&input]);
-<<<<<<< HEAD
-    assert!(num_inputs != 0);
-    let block = Box::new(BlockNormalize {
-=======
     assert_ne!(num_inputs, 0);
     let mut block = Box::new(BlockNormalize {
->>>>>>> 9b8fac91
         output_offset: usize::MAX,
         input_offset: usize::MAX,
         num_inputs,
@@ -55,13 +50,8 @@
     }
 
     fn get_num_output_values(&self, output: graph::OutputSlot) -> usize {
-<<<<<<< HEAD
-        assert!(output.get_output_index() == 0);
-        self.num_inputs
-=======
         assert_eq!(output.get_output_index(), 0);
         return self.num_inputs;
->>>>>>> 9b8fac91
     }
 
     fn set_input_offset(&mut self, input: graph::InputSlot, offset: usize) {
@@ -195,13 +185,8 @@
     }
 
     fn get_num_output_values(&self, output: graph::OutputSlot) -> usize {
-<<<<<<< HEAD
-        assert!(output.get_output_index() == 0);
-        self.num_inputs
-=======
         assert_eq!(output.get_output_index(), 0);
         return self.num_inputs;
->>>>>>> 9b8fac91
     }
 
     fn set_input_offset(&mut self, input: graph::InputSlot, offset: usize) {
