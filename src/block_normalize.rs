--- conflicted
+++ resolved
@@ -80,9 +80,6 @@
         debug_assert!(self.num_inputs > 0);
 
         unsafe {
-<<<<<<< HEAD
-            let variance_inv = self.internal_forward(pb);
-=======
             let mut mean: f32 = 0.0;
             for i in 0..self.num_inputs {
                 mean += *pb.tape.get_unchecked_mut(self.input_offset + i);
@@ -97,8 +94,13 @@
             variance += EPS;
             variance /= self.num_inputs as f32;
             variance = variance.sqrt();
->>>>>>> 6ee783c3
-
+
+            let variance_inv = 1.0 / variance;
+
+            for i in 0..self.num_inputs {
+                *pb.tape.get_unchecked_mut(self.output_offset + i) =
+                    (*pb.tape.get_unchecked(self.input_offset + i) - mean) * variance_inv;
+            }
             block_helpers::forward_backward(further_blocks, fb, pb, update);
 
             if update {
@@ -165,9 +167,8 @@
                     *pb.tape.get_unchecked(self.input_offset + i) * variance_inv;
             }
 
-            return variance_inv;
-        } // unsafe end
-
+            variance_inv
+        }
     }
 }
 
@@ -273,6 +274,7 @@
         debug_assert!(self.output_offset != usize::MAX);
         debug_assert!(self.input_offset != usize::MAX);
         debug_assert!(self.num_inputs > 0);
+
         pb.tape.copy_within(
             self.input_offset..(self.input_offset + self.num_inputs),
             self.output_offset,
