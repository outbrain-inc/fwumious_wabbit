--- conflicted
+++ resolved
@@ -17,15 +17,9 @@
 
     - uses: actions/checkout@v3
     - name: Branch name
-<<<<<<< HEAD
-      run: echo running on branch ${GITHUB_HEAD_REF##*/}
-    - name: Build the Docker image
-      run: docker build --build-arg FW_REPO_URL=https://github.com/$GITHUB_REPOSITORY.git --build-arg FW_BRANCH=${GITHUB_HEAD_REF##*/} . --file Dockerfile --tag fw-bench:$(date +%s)
-=======
       env:
         BRANCH_NAME: ${{ github.head_ref || github.ref_name }}
         GITHUB_REPOSITORY: ${GITHUB_REPOSITORY}
       run: echo running on branch ${BRANCH_NAME}
     - name: Build the Docker image
-      run: docker build --build-arg FW_REPO_URL=https://github.com/${GITHUB_REPOSITORY}.git --build-arg FW_BRANCH=${BRANCH_NAME} . --file Dockerfile --tag fw-bench:$(date +%s)
->>>>>>> f1dab98f
+      run: docker build --build-arg FW_REPO_URL=https://github.com/${GITHUB_REPOSITORY}.git --build-arg FW_BRANCH=${BRANCH_NAME} . --file Dockerfile --tag fw-bench:$(date +%s)