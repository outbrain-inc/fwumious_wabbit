--- conflicted
+++ resolved
@@ -1,4 +1,3 @@
-
 name: Build-docker-image-fw
 
 on:
@@ -14,19 +13,8 @@
     runs-on: ubuntu-18.04
 
     steps:
-
     - uses: actions/checkout@v3
     - name: Branch name
-<<<<<<< HEAD
-      env:
-        BRANCH_NAME: ${{ github.head_ref || github.ref_name }}
-        GITHUB_REPOSITORY: ${{ github.event.repository.name }}
-      run: echo running on branch ${BRANCH_NAME} on ${GITHUB_REPOSITORY} name
-
-    - name: Build the Docker image
-      run: docker build --build-arg FW_REPO_URL=https://github.com/$GITHUB_REPOSITORY.git --build-arg FW_BRANCH=${BRANCH_NAME} . --file Dockerfile --tag fw-bench:$(date +%s)
-=======
       run: echo running on branch ${GITHUB_HEAD_REF##*/}
     - name: Build the Docker image
-      run: docker build --build-arg FW_REPO_URL=https://github.com/$GITHUB_REPOSITORY.git --build-arg FW_BRANCH=${GITHUB_HEAD_REF##*/} . --file Dockerfile --tag fw-bench:$(date +%s)
->>>>>>> 3e8f361d
+      run: docker build --build-arg FW_REPO_URL=https://github.com/$GITHUB_REPOSITORY.git --build-arg FW_BRANCH=${GITHUB_HEAD_REF##*/} . --file Dockerfile --tag fw-bench:$(date +%s)