--- conflicted
+++ resolved
@@ -1,3 +1,4 @@
+
 name: Build-docker-image-fw
 
 on:
@@ -13,12 +14,13 @@
     runs-on: ubuntu-18.04
 
     steps:
+
     - uses: actions/checkout@v3
     - name: Branch name
-      run: echo running on branch ${GITHUB_HEAD_REF##*/}
+      env:
+        BRANCH_NAME: ${{ github.head_ref || github.ref_name }}
+        GITHUB_REPOSITORY: ${{ github.event.repository.name }}
+      run: echo running on branch ${BRANCH_NAME} on ${GITHUB_REPOSITORY} name
+
     - name: Build the Docker image
-<<<<<<< HEAD
-      run: docker build --build-arg FW_REPO_URL=https://github.com/$GITHUB_REPOSITORY.git --build-arg FW_BRANCH=${GITHUB_HEAD_REF##*/} . --file Dockerfile --tag fw-bench:$(date +%s)
-=======
-      run: docker build --build-arg FW_REPO_URL=https://github.com/$GITHUB_REPOSITORY.git --build-arg FW_BRANCH=${{ github.head_ref || github.ref_name }} . --file Dockerfile --tag fw-bench:$(date +%s)
->>>>>>> 77f28830
+      run: docker build --build-arg FW_REPO_URL=https://github.com/$GITHUB_REPOSITORY.git --build-arg FW_BRANCH=${{ github.head_ref || github.ref_name }} . --file Dockerfile --tag fw-bench:$(date +%s)